--- conflicted
+++ resolved
@@ -876,20 +876,12 @@
         }
 
         /**
-<<<<<<< HEAD
-         * Return the estimated relative replay position this Segment represents.
-         * In case no estimation can be given or no replay is active, an {@code OptionalLong.empty()} will be returned.
-         *
-         * @return return the estimated relative replay position this Segment represents
-=======
          * {@inheritDoc}
->>>>>>> c21e1cff
          */
         @Override
         public OptionalLong getCurrentPosition() {
             if (isReplaying()) {
                 return  WrappedToken.unwrap(trackingToken, ReplayToken.class)
-<<<<<<< HEAD
                                     .map(ReplayToken::position)
                                     .orElse(OptionalLong.empty());
             }
@@ -898,23 +890,16 @@
                 return  WrappedToken.unwrap(trackingToken, MergedTrackingToken.class)
                                     .map(MergedTrackingToken::position)
                                     .orElse(OptionalLong.empty());
-=======
-                                   .map(ReplayToken::position)
-                                   .orElse(OptionalLong.empty());
->>>>>>> c21e1cff
             }
 
             return (trackingToken == null) ? OptionalLong.empty() : trackingToken.position();
         }
 
-<<<<<<< HEAD
-=======
         @Override
         public OptionalLong getResetPosition() {
             return ReplayToken.getTokenAtReset(trackingToken);
         }
 
->>>>>>> c21e1cff
         private TrackingToken getInternalTrackingToken() {
             return trackingToken;
         }
