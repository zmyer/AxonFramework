--- conflicted
+++ resolved
@@ -17,12 +17,11 @@
 package org.axonframework.queryhandling;
 
 import org.axonframework.messaging.Message;
+import org.axonframework.messaging.responsetypes.ResponseTypes;
 import org.axonframework.queryhandling.annotation.AnnotationQueryHandlerAdapter;
-import org.axonframework.messaging.responsetypes.ResponseTypes;
 import org.junit.jupiter.api.*;
 import reactor.test.StepVerifier;
 
-import java.util.Arrays;
 import java.util.Collection;
 import java.util.List;
 import java.util.concurrent.CompletableFuture;
@@ -33,12 +32,8 @@
 import java.util.concurrent.TimeUnit;
 import java.util.stream.Collectors;
 
-<<<<<<< HEAD
+import static java.util.Arrays.asList;
 import static org.junit.jupiter.api.Assertions.*;
-=======
-import static java.util.Arrays.asList;
-import static org.junit.Assert.*;
->>>>>>> a94694df
 
 /**
  * Tests for different types of queries hitting query handlers with Future as a response type.
@@ -134,7 +129,7 @@
     }
 
     @Test
-    public void testFutureQueryWithMultipleResponses() throws ExecutionException, InterruptedException {
+    void testFutureQueryWithMultipleResponses() throws ExecutionException, InterruptedException {
         QueryMessage<String, List<String>> queryMessage = new GenericQueryMessage<>(
                 "criteria", "myQueryFutureWithMultipleResponses", ResponseTypes.multipleInstancesOf(String.class));
 
@@ -144,7 +139,7 @@
     }
 
     @Test
-    public void testFutureScatterGatherQueryWithMultipleResponses() {
+    void testFutureScatterGatherQueryWithMultipleResponses() {
         QueryMessage<String, List<String>> queryMessage = new GenericQueryMessage<>(
                 "criteria", "myQueryFutureWithMultipleResponses", ResponseTypes.multipleInstancesOf(String.class));
 
@@ -158,7 +153,7 @@
     }
 
     @Test
-    public void testFutureSubscriptionQueryWithMultipleResponses() throws ExecutionException, InterruptedException {
+    void testFutureSubscriptionQueryWithMultipleResponses() throws ExecutionException, InterruptedException {
         SubscriptionQueryMessage<String, List<String>, String> queryMessage = new GenericSubscriptionQueryMessage<>(
                 "criteria",
                 "myQueryFutureWithMultipleResponses",
