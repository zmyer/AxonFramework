--- conflicted
+++ resolved
@@ -19,11 +19,7 @@
 
     <groupId>org.axonframework</groupId>
     <artifactId>axon</artifactId>
-<<<<<<< HEAD
     <version>4.1-SNAPSHOT</version>
-=======
-    <version>4.0.1-SNAPSHOT</version>
->>>>>>> 03ff6218
     <modules>
         <module>messaging</module>
         <module>modelling</module>
