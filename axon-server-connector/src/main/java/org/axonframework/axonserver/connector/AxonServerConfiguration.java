/*
 * Copyright (c) 2010-2018. Axon Framework
 *
 * Licensed under the Apache License, Version 2.0 (the "License");
 * you may not use this file except in compliance with the License.
 * You may obtain a copy of the License at
 *
 *     http://www.apache.org/licenses/LICENSE-2.0
 *
 * Unless required by applicable law or agreed to in writing, software
 * distributed under the License is distributed on an "AS IS" BASIS,
 * WITHOUT WARRANTIES OR CONDITIONS OF ANY KIND, either express or implied.
 * See the License for the specific language governing permissions and
 * limitations under the License.
 */

package org.axonframework.axonserver.connector;

import io.axoniq.axonserver.grpc.control.NodeInfo;
import org.axonframework.axonserver.connector.event.util.EventCipher;
import org.springframework.boot.context.properties.ConfigurationProperties;

import java.lang.management.ManagementFactory;
import java.nio.charset.StandardCharsets;
import java.util.Arrays;
import java.util.List;
import java.util.stream.Collectors;

/**
 * Author: marc
 */
@ConfigurationProperties(prefix = "axon.axonserver")
public class AxonServerConfiguration {
    private static final int DEFAULT_GRPC_PORT = 8124;
    private static final String DEFAULT_SERVERS = "localhost";

    /**
     * Comma separated list of AxonDB servers. Each element is hostname or hostname:grpcPort. When no grpcPort is
     * specified, default port 8123 is used.
     */
    private String servers = DEFAULT_SERVERS;

    /**
     * clientId as it registers itself to AxonServer, must be unique
     */
    private String clientName = ManagementFactory.getRuntimeMXBean().getName();
    /**
     * application name, defaults to spring.application.name
     * multiple instances of the same application share the same application name, but each must have
     * a different clientName
     */
    private String componentName;

    /**
     * Token for access control
     */
    private String token;

    /**
     * Bounded context that this application operates in
     */
    private String context;
    /**
     * Certificate file for SSL
     */
    private String certFile;
    /**
     * Use TLS for connection to AxonServer
     */
    private boolean sslEnabled;

    /**
     * Initial number of permits send for message streams (events, commands, queries)
     */
    private Integer initialNrOfPermits = 1000;
    /**
     * Additional number of permits send for message streams (events, commands, queries) when application
     * is ready for more messages
     */
    private Integer nrOfNewPermits = 500;
    /**
     * Threshold at which application sends new permits to server
     */
    private Integer newPermitsThreshold = 500;

    /**
     * Number of threads executing commands
     */
    private int commandThreads = 10;
    /**
     * Number of threads executing queries
     */
    private int queryThreads = 10;

    /**
     * Interval (in ms.) application sends status updates on event processors to AxonServer
     */
    private int processorsNotificationRate = 500;

    /**
     * Initial delay (in ms.) before application sends first status update on event processors to AxonServer
     */
    private int processorsNotificationInitialDelay = 5000;

    private EventCipher eventCipher = new EventCipher();

    /**
     * Timeout (in ms) for keep alive requests
     */
    private long keepAliveTimeout = 5000;

    /**
     * Interval (in ms) for keep alive requests, 0 is keep-alive disabled
     */
    private long keepAliveTime = 0;
    private int snapshotPrefetch = 1;

    /**
<<<<<<< HEAD
     *  GRPC max inbound message size, 0 keeps default value
     */
    private int maxMessageSize = 0;

    public AxonServerConfiguration() {
    }
=======
     * Indicates whether the download advice message should be suppressed, even when default connection properties
     * (which are generally only used in DEV mode) are used. Defaults to false.
     */
    private boolean suppressDownloadMessage = false;
>>>>>>> c9a6a6b0

    public AxonServerConfiguration() {
    }


    public String getServers() {
        return servers;
    }

    public String getClientName() {
        return clientName;
    }

    public void setClientName(String clientName) {
        this.clientName = clientName;
    }

    public String getComponentName() {
        return componentName == null ? System.getProperty("axon.application.name", "Unnamed-" + clientName) : componentName;
    }

    public void setComponentName(String componentName) {
        this.componentName = componentName;
    }

    public void setServers(String routingServers) {
        this.servers = routingServers;
        suppressDownloadMessage = true;
    }

    public String getToken() {
        return token;
    }

    public void setToken(String token) {
        this.token = token;
    }

    public String getCertFile() {
        return certFile;
    }

    public void setCertFile(String certFile) {
        this.certFile = certFile;
    }

    public boolean isSslEnabled() {
        return sslEnabled;
    }

    public void setSslEnabled(boolean sslEnabled) {
        this.sslEnabled = sslEnabled;
    }

    public Integer getInitialNrOfPermits() {
        return initialNrOfPermits;
    }

    public void setInitialNrOfPermits(Integer initialNrOfPermits) {
        this.initialNrOfPermits = initialNrOfPermits;
    }

    public Integer getNrOfNewPermits() {
        return nrOfNewPermits;
    }

    public void setNrOfNewPermits(Integer nrOfNewPermits) {
        this.nrOfNewPermits = nrOfNewPermits;
    }

    public Integer getNewPermitsThreshold() {
        return newPermitsThreshold;
    }

    public void setNewPermitsThreshold(Integer newPermitsThreshold) {
        this.newPermitsThreshold = newPermitsThreshold;
    }

    public String getContext() {
        return context;
    }

    public void setContext(String context) {
        this.context = context;
    }

    public List<NodeInfo> routingServers() {
        String[] serverArr = servers.split(",");
        return Arrays.stream(serverArr).map(server -> {
            String[] s = server.trim().split(":");
            if( s.length > 1) {
                return NodeInfo.newBuilder().setHostName(s[0]).setGrpcPort(Integer.valueOf(s[1])).build();
            }
            return NodeInfo.newBuilder().setHostName(s[0]).setGrpcPort(DEFAULT_GRPC_PORT).build();
        }).collect(Collectors.toList());
    }

    public EventCipher getEventCipher() {
        return eventCipher;
    }

    private void setEventSecretKey(String key) {
        if(key != null && key.length() > 0) {
            eventCipher = new EventCipher(key.getBytes(StandardCharsets.US_ASCII));
        }
    }

    public Integer getCommandThreads() {
        return commandThreads;
    }

    public void setCommandThreads(Integer commandThreads) {
        this.commandThreads = commandThreads;
    }

    public int getQueryThreads() {
        return queryThreads;
    }

    public void setQueryThreads(int queryThreads) {
        this.queryThreads = queryThreads;
    }

    public int getProcessorsNotificationRate() {
        return processorsNotificationRate;
    }

    public void setProcessorsNotificationRate(int processorsNotificationRate) {
        this.processorsNotificationRate = processorsNotificationRate;
    }

    public int getProcessorsNotificationInitialDelay() {
        return processorsNotificationInitialDelay;
    }

    public void setProcessorsNotificationInitialDelay(int processorsNotificationInitialDelay) {
        this.processorsNotificationInitialDelay = processorsNotificationInitialDelay;
    }

    public long getKeepAliveTimeout() {
        return this.keepAliveTimeout;
    }

    public void setKeepAliveTimeout(long keepAliveTimeout) {
        this.keepAliveTimeout = keepAliveTimeout;
    }

    public void setCommandThreads(int commandThreads) {
        this.commandThreads = commandThreads;
    }

    public long getKeepAliveTime() {
        return keepAliveTime;
    }

    public void setKeepAliveTime(long keepAliveTime) {
        this.keepAliveTime = keepAliveTime;
    }

<<<<<<< HEAD
    public int getMaxMessageSize() {
        return maxMessageSize;
    }

    public void setMaxMessageSize(int maxMessageSize) {
        this.maxMessageSize = maxMessageSize;
=======
    public void setSuppressDownloadMessage(boolean suppressDownloadMessage) {
        this.suppressDownloadMessage = suppressDownloadMessage;
    }

    public boolean getSuppressDownloadMessage() {
        return suppressDownloadMessage;
    }

    public int getSnapshotPrefetch() {
        return snapshotPrefetch;
    }

    public void setSnapshotPrefetch(int snapshotPrefetch) {
        this.snapshotPrefetch = snapshotPrefetch;
>>>>>>> c9a6a6b0
    }

    @SuppressWarnings("unused")
    public static class Builder {
        private AxonServerConfiguration instance;

        public Builder() {
            instance = new AxonServerConfiguration();
            instance.initialNrOfPermits = 1000;
            instance.nrOfNewPermits = 500;
            instance.newPermitsThreshold = 500;
        }

        public Builder ssl(String certFile) {
            instance.certFile = certFile;
            instance.sslEnabled = true;
            return this;
        }

        public Builder token(String token) {
            instance.token = token;
            return this;
        }

        public Builder context(String context) {
            instance.context = context;
            return this;
        }

        public Builder flowControl(int initialNrOfPermits, int nrOfNewPermits, int newPermitsThreshold) {
            instance.initialNrOfPermits = initialNrOfPermits;
            instance.nrOfNewPermits = nrOfNewPermits;
            instance.newPermitsThreshold = newPermitsThreshold;
            return this;
        }

        public Builder setEventSecretKey(String key) {
            instance.setEventSecretKey(key);
            return this;
        }

        public Builder eventCipher(EventCipher eventCipher) {
            instance.eventCipher = eventCipher;
            return this;
        }

        public Builder maxMessageSize(int maxMessageSize) {
            instance.maxMessageSize = maxMessageSize;
            return this;
        }

        public AxonServerConfiguration build() {
            return instance;
        }

        public Builder servers(String servers) {
            instance.setServers(servers);
            return this;
        }

        public Builder suppressDownloadMessage() {
            instance.setSuppressDownloadMessage(true);
            return this;
        }

        public Builder componentName(String componentName) {
            instance.setComponentName(componentName);
            return this;
        }
    }

    public static Builder builder() {
        Builder builder = new Builder();
        if (Boolean.getBoolean("axon.axonserver.suppressDownloadMessage")) {
            builder.suppressDownloadMessage();
        }

        return builder;
    }
}<|MERGE_RESOLUTION|>--- conflicted
+++ resolved
@@ -116,19 +116,15 @@
     private int snapshotPrefetch = 1;
 
     /**
-<<<<<<< HEAD
-     *  GRPC max inbound message size, 0 keeps default value
-     */
-    private int maxMessageSize = 0;
-
-    public AxonServerConfiguration() {
-    }
-=======
      * Indicates whether the download advice message should be suppressed, even when default connection properties
      * (which are generally only used in DEV mode) are used. Defaults to false.
      */
     private boolean suppressDownloadMessage = false;
->>>>>>> c9a6a6b0
+
+    /**
+     *  GRPC max inbound message size, 0 keeps default value
+     */
+    private int maxMessageSize = 0;
 
     public AxonServerConfiguration() {
     }
@@ -288,29 +284,28 @@
         this.keepAliveTime = keepAliveTime;
     }
 
-<<<<<<< HEAD
+    public void setSuppressDownloadMessage(boolean suppressDownloadMessage) {
+        this.suppressDownloadMessage = suppressDownloadMessage;
+    }
+
+    public boolean getSuppressDownloadMessage() {
+        return suppressDownloadMessage;
+    }
+
+    public int getSnapshotPrefetch() {
+        return snapshotPrefetch;
+    }
+
+    public void setSnapshotPrefetch(int snapshotPrefetch) {
+        this.snapshotPrefetch = snapshotPrefetch;
+    }
+
     public int getMaxMessageSize() {
         return maxMessageSize;
     }
 
     public void setMaxMessageSize(int maxMessageSize) {
         this.maxMessageSize = maxMessageSize;
-=======
-    public void setSuppressDownloadMessage(boolean suppressDownloadMessage) {
-        this.suppressDownloadMessage = suppressDownloadMessage;
-    }
-
-    public boolean getSuppressDownloadMessage() {
-        return suppressDownloadMessage;
-    }
-
-    public int getSnapshotPrefetch() {
-        return snapshotPrefetch;
-    }
-
-    public void setSnapshotPrefetch(int snapshotPrefetch) {
-        this.snapshotPrefetch = snapshotPrefetch;
->>>>>>> c9a6a6b0
     }
 
     @SuppressWarnings("unused")
