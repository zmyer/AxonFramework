/*
 * Copyright (c) 2010-2019. Axon Framework
 *
 * Licensed under the Apache License, Version 2.0 (the "License");
 * you may not use this file except in compliance with the License.
 * You may obtain a copy of the License at
 *
 *     http://www.apache.org/licenses/LICENSE-2.0
 *
 * Unless required by applicable law or agreed to in writing, software
 * distributed under the License is distributed on an "AS IS" BASIS,
 * WITHOUT WARRANTIES OR CONDITIONS OF ANY KIND, either express or implied.
 * See the License for the specific language governing permissions and
 * limitations under the License.
 */

package org.axonframework.axonserver.connector;

import io.axoniq.axonserver.grpc.control.ClientIdentification;
import io.axoniq.axonserver.grpc.control.PlatformInboundInstruction;
import io.axoniq.axonserver.grpc.control.PlatformOutboundInstruction;
import io.grpc.stub.StreamObserver;
import org.axonframework.axonserver.connector.event.StubServer;
import org.axonframework.config.TagsConfiguration;
import org.junit.*;

import java.io.IOException;
import java.util.Collections;
import java.util.List;
import java.util.Map;
import java.util.concurrent.TimeUnit;
import java.util.concurrent.atomic.AtomicReference;

import static org.axonframework.axonserver.connector.ErrorCode.UNSUPPORTED_INSTRUCTION;
import static org.axonframework.axonserver.connector.utils.AssertUtils.assertWithin;
import static org.junit.Assert.*;
import static org.mockito.Mockito.*;

/**
 * Unit tests for {@link AxonServerConnectionManager}.
 *
 * @author Milan Savic
 */
public class AxonServerConnectionManagerTest {

    private StubServer stubServer = new StubServer(8124, 9657);
    private StubServer secondNode = new StubServer(9657, 9657);

    @Before
    public void setUp() throws IOException {
        stubServer.start();
        secondNode.start();
    }

    @After
    public void tearDown() throws InterruptedException {
        stubServer.shutdown();
        secondNode.shutdown();
    }

    @Test
    public void checkWhetherConnectionPreferenceIsSent() {
        TagsConfiguration tags = new TagsConfiguration(Collections.singletonMap("key", "value"));
        AxonServerConfiguration configuration = AxonServerConfiguration.builder().build();
        AxonServerConnectionManager axonServerConnectionManager =
                AxonServerConnectionManager.builder()
                                           .axonServerConfiguration(configuration)
                                           .tagsConfiguration(tags)
                                           .build();

        assertNotNull(axonServerConnectionManager.getChannel());

        List<ClientIdentification> clientIdentificationRequests = stubServer.getPlatformService()
                                                                            .getClientIdentificationRequests();
        assertEquals(1, clientIdentificationRequests.size());
        Map<String, String> expectedTags = clientIdentificationRequests.get(0).getTagsMap();
        assertNotNull(expectedTags);
        assertEquals(1, expectedTags.size());
        assertEquals("value", expectedTags.get("key"));

        assertWithin(1,
                     TimeUnit.SECONDS,
                     () -> assertEquals(1, secondNode.getPlatformService().getClientIdentificationRequests().size()));

        List<ClientIdentification> clients = secondNode.getPlatformService().getClientIdentificationRequests();
        Map<String, String> connectionExpectedTags = clients.get(0).getTagsMap();
        assertNotNull(connectionExpectedTags);
        assertEquals(1, connectionExpectedTags.size());
        assertEquals("value", connectionExpectedTags.get("key"));
    }

    @Test
<<<<<<< HEAD
    public void testFrameworkVersionSent() {
        String version = "4.2.1";
        AxonServerConfiguration configuration = AxonServerConfiguration.builder().build();
        AxonServerConnectionManager axonServerConnectionManager =
                AxonServerConnectionManager.builder()
                                           .axonServerConfiguration(configuration)
                                           .axonFrameworkVersionResolver(() -> version)
                                           .build();

        assertNotNull(axonServerConnectionManager.getChannel());

        List<ClientIdentification> clientIdentificationRequests = stubServer.getPlatformService()
                                                                            .getClientIdentificationRequests();
        assertEquals(1, clientIdentificationRequests.size());
        String receivedVersion = clientIdentificationRequests.get(0).getVersion();
        assertEquals(version, receivedVersion);
=======
    public void unsupportedInstruction() {
        AxonServerConfiguration configuration = AxonServerConfiguration.builder().build();
        TestStreamObserver<PlatformInboundInstruction> requestStream = new TestStreamObserver<>();
        AxonServerConnectionManager axonServerConnectionManager =
                spy(AxonServerConnectionManager.builder()
                                               .axonServerConfiguration(configuration)
                                               .requestStreamFactory(so -> requestStream)
                                               .build());
        AtomicReference<StreamObserver<PlatformOutboundInstruction>> outboundStreamObserverRef = new AtomicReference<>();
        doAnswer(invocationOnMock -> {
            outboundStreamObserverRef.set(invocationOnMock.getArgument(1));
            return new TestStreamObserver<PlatformOutboundInstruction>();
        }).when(axonServerConnectionManager).getPlatformStream(any(), any());

        axonServerConnectionManager.getChannel();

        String instructionId = "instructionId";
        outboundStreamObserverRef.get().onNext(PlatformOutboundInstruction.newBuilder()
                                                                          .setInstructionId(instructionId)
                                                                          .build());
        assertTrue(requestStream.sentMessages()
                                .stream()
                                .anyMatch(inbound -> inbound.getRequestCase()
                                                            .equals(PlatformInboundInstruction.RequestCase.ACK)
                                        && !inbound.getAck().getSuccess()
                                        && inbound.getAck().getError().getErrorCode().equals(UNSUPPORTED_INSTRUCTION.errorCode())
                                        && inbound.getAck().getInstructionId().equals(instructionId)));
    }

    @Test
    public void unsupportedInstructionWithoutInstructionId() {
        AxonServerConfiguration configuration = AxonServerConfiguration.builder().build();
        TestStreamObserver<PlatformInboundInstruction> requestStream = new TestStreamObserver<>();
        AxonServerConnectionManager axonServerConnectionManager =
                spy(AxonServerConnectionManager.builder()
                                               .axonServerConfiguration(configuration)
                                               .requestStreamFactory(so -> requestStream)
                                               .build());
        AtomicReference<StreamObserver<PlatformOutboundInstruction>> outboundStreamObserverRef = new AtomicReference<>();
        doAnswer(invocationOnMock -> {
            outboundStreamObserverRef.set(invocationOnMock.getArgument(1));
            return new TestStreamObserver<PlatformOutboundInstruction>();
        }).when(axonServerConnectionManager).getPlatformStream(any(), any());

        axonServerConnectionManager.getChannel();

        outboundStreamObserverRef.get().onNext(PlatformOutboundInstruction.newBuilder().build());
        assertEquals(0, requestStream.sentMessages().size());
>>>>>>> 14dde485
    }
}<|MERGE_RESOLUTION|>--- conflicted
+++ resolved
@@ -90,7 +90,6 @@
     }
 
     @Test
-<<<<<<< HEAD
     public void testFrameworkVersionSent() {
         String version = "4.2.1";
         AxonServerConfiguration configuration = AxonServerConfiguration.builder().build();
@@ -107,7 +106,9 @@
         assertEquals(1, clientIdentificationRequests.size());
         String receivedVersion = clientIdentificationRequests.get(0).getVersion();
         assertEquals(version, receivedVersion);
-=======
+    }
+
+    @Test
     public void unsupportedInstruction() {
         AxonServerConfiguration configuration = AxonServerConfiguration.builder().build();
         TestStreamObserver<PlatformInboundInstruction> requestStream = new TestStreamObserver<>();
@@ -156,6 +157,5 @@
 
         outboundStreamObserverRef.get().onNext(PlatformOutboundInstruction.newBuilder().build());
         assertEquals(0, requestStream.sentMessages().size());
->>>>>>> 14dde485
     }
 }