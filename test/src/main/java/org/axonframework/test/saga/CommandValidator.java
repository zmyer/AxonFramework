--- conflicted
+++ resolved
@@ -130,11 +130,7 @@
                                                     expected.getClass().getSimpleName(),
                                                     actual.getClass().getSimpleName()));
             }
-<<<<<<< HEAD
-            EqualFieldsMatcher<Object> matcher = new EqualFieldsMatcher<>(expected);
-=======
-            EqualFieldsMatcher<Object> matcher = new EqualFieldsMatcher<Object>(expected, fieldFilter);
->>>>>>> 15b85280
+            EqualFieldsMatcher<Object> matcher = new EqualFieldsMatcher<>(expected, fieldFilter);
             if (!matcher.matches(actual)) {
                 throw new AxonAssertionError(format("Unexpected command at index %s (0-based). "
                                                             + "Field value of '%s.%s', expected <%s>, but got <%s>",
