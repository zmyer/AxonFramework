--- conflicted
+++ resolved
@@ -19,11 +19,7 @@
     <parent>
         <artifactId>axon</artifactId>
         <groupId>org.axonframework</groupId>
-<<<<<<< HEAD
         <version>4.3-SNAPSHOT</version>
-=======
-        <version>4.2.3-SNAPSHOT</version>
->>>>>>> a94694df
     </parent>
     <modelVersion>4.0.0</modelVersion>
 
@@ -152,7 +148,6 @@
             <artifactId>hamcrest-core</artifactId>
             <scope>test</scope>
         </dependency>
-
     </dependencies>
 
     <build>
