--- conflicted
+++ resolved
@@ -19,14 +19,8 @@
 import org.axonframework.commandhandling.CommandBus;
 import org.axonframework.commandhandling.GenericCommandMessage;
 import org.axonframework.commandhandling.callbacks.FutureCallback;
-<<<<<<< HEAD
-=======
-import org.axonframework.domain.EventMessage;
 import org.axonframework.domain.GenericEventMessage;
 import org.axonframework.eventhandling.EventBus;
-import org.axonframework.eventhandling.EventListener;
-import org.axonframework.unitofwork.UnitOfWork;
->>>>>>> d14da85d
 import org.junit.*;
 import org.junit.runner.*;
 import org.springframework.beans.factory.annotation.Autowired;
@@ -67,29 +61,21 @@
         final FutureCallback<String, String> callback = new FutureCallback<>();
         commandBus.dispatch(GenericCommandMessage.asCommandMessage("test"), callback);
 
-        assertEquals("ok", callback.get());
+        assertEquals("ok", callback.getResult());
     }
 
     @DirtiesContext
     @Test
     public void handleCommandWithoutUsingAggregate_PublicationFails() throws ExecutionException, InterruptedException {
-        commandBus.subscribe(String.class.getName(), new CommandHandler<Object>() {
-            @Override
-            public Object handle(CommandMessage<Object> commandMessage, UnitOfWork unitOfWork) throws Throwable {
-                unitOfWork.publishEvent(GenericEventMessage.asEventMessage("test"), eventBus);
-                return "ok";
-            }
+        commandBus.subscribe(String.class.getName(), (commandMessage, unitOfWork) -> {
+            unitOfWork.publishEvent(GenericEventMessage.asEventMessage("test"), eventBus);
+            return "ok";
         });
         final RuntimeException failure = new RuntimeException("Test");
-        eventBus.subscribe(new EventListener() {
-            @Override
-            public void handle(EventMessage event) {
-                throw failure;
-            }
-        });
+        eventBus.subscribe(e -> { throw failure; });
 
-        final FutureCallback<String> callback = new FutureCallback<String>();
-        commandBus.dispatch(new GenericCommandMessage<Object>("test"), callback);
+        final FutureCallback<String, String> callback = new FutureCallback<>();
+        commandBus.dispatch(new GenericCommandMessage<>("test"), callback);
 
         try {
             callback.getResult();
