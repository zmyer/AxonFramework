--- conflicted
+++ resolved
@@ -44,7 +44,6 @@
 import org.axonframework.messaging.StreamableMessageSource;
 import org.axonframework.messaging.unitofwork.CurrentUnitOfWork;
 import org.axonframework.serialization.SerializationException;
-<<<<<<< HEAD
 import org.hamcrest.CoreMatchers;
 import org.junit.jupiter.api.AfterEach;
 import org.junit.jupiter.api.BeforeEach;
@@ -52,10 +51,6 @@
 import org.junit.jupiter.api.Timeout;
 import org.mockito.InOrder;
 import org.mockito.Mockito;
-=======
-import org.junit.*;
-import org.mockito.*;
->>>>>>> 6a82f936
 import org.springframework.test.annotation.DirtiesContext;
 
 import java.util.ArrayList;
@@ -85,21 +80,12 @@
 import static java.util.Collections.emptySortedSet;
 import static java.util.Collections.singleton;
 import static java.util.stream.Collectors.toList;
-<<<<<<< HEAD
 import static org.hamcrest.MatcherAssert.assertThat;
 import static org.junit.jupiter.api.Assertions.*;
-=======
->>>>>>> 6a82f936
 import static org.axonframework.eventhandling.EventUtils.asTrackedEventMessage;
 import static org.axonframework.integrationtests.utils.AssertUtils.assertWithin;
 import static org.axonframework.integrationtests.utils.EventTestUtils.createEvent;
 import static org.axonframework.integrationtests.utils.EventTestUtils.createEvents;
-<<<<<<< HEAD
-=======
-import static org.hamcrest.CoreMatchers.*;
-import static org.junit.Assert.*;
-import static org.mockito.Mockito.any;
->>>>>>> 6a82f936
 import static org.mockito.Mockito.*;
 
 /**
@@ -231,17 +217,8 @@
         };
     }
 
-<<<<<<< HEAD
-    private void initProcessor(TrackingEventProcessorConfiguration config) {
-        initProcessor(config, UnaryOperator.identity());
-    }
-
     @AfterEach
     void tearDown() {
-=======
-    @After
-    public void tearDown() {
->>>>>>> 6a82f936
         testSubject.shutDown();
         eventBus.shutDown();
     }
@@ -346,19 +323,10 @@
         testSubject.start();
 
         assertWithin(
-<<<<<<< HEAD
-                1, TimeUnit.SECONDS,
-                () -> assertFalse(testSubject.isRunning(), "Expected processor to have stopped")
+                1, TimeUnit.SECONDS, () -> assertFalse(testSubject.isRunning(), "Expected processor to have stopped")
         );
         assertWithin(
-                1, TimeUnit.SECONDS,
-                () -> assertTrue(testSubject.isError(), "Expected processor to set the error flag")
-=======
-                1, TimeUnit.SECONDS, () -> assertFalse("Expected processor to have stopped", testSubject.isRunning())
-        );
-        assertWithin(
-                1, TimeUnit.SECONDS, () -> assertTrue("Expected processor to set the error flag", testSubject.isError())
->>>>>>> 6a82f936
+                1, TimeUnit.SECONDS, () -> assertTrue(testSubject.isError(), "Expected processor to set the error flag")
         );
         assertEquals(Collections.emptyList(), sleepInstructions);
     }
@@ -400,20 +368,12 @@
     }
 
     @Test
-<<<<<<< HEAD
-    void testTokenIsExtendedAtStartAndStoredAtEndOfEventBatch_WithStoringTokensAfterProcessingSetting() throws Exception {
-        initProcessor(TrackingEventProcessorConfiguration.forSingleThreadedProcessing()
-                                                         .andBatchSize(100),
-                      TrackingEventProcessor.Builder::storingTokensAfterProcessing);
-=======
-    public void testTokenIsExtendedAtStartAndStoredAtEndOfEventBatch_WithStoringTokensAfterProcessingSetting()
+    void testTokenIsExtendedAtStartAndStoredAtEndOfEventBatch_WithStoringTokensAfterProcessingSetting()
             throws Exception {
         initProcessor(
                 TrackingEventProcessorConfiguration.forSingleThreadedProcessing().andBatchSize(100),
                 TrackingEventProcessor.Builder::storingTokensAfterProcessing
         );
-
->>>>>>> 6a82f936
         CountDownLatch countDownLatch = new CountDownLatch(2);
         AtomicInteger invocationsInUnitOfWork = new AtomicInteger();
         doAnswer(i -> {
@@ -435,25 +395,16 @@
         inOrder.verify(tokenStore, atLeastOnce()).storeToken(any(), any(), anyInt());
 
         assertNotNull(tokenStore.fetchToken(testSubject.getName(), 0));
-<<<<<<< HEAD
-        assertEquals(1, invocationsInUnitOfWork.get(),
-                "Unexpected number of invocations of token extension in unit of work");
+        assertEquals(
+                1, invocationsInUnitOfWork.get(),
+                "Unexpected number of invocations of token extension in unit of work"
+        );
     }
 
     @Test
     void testTokenStoredAtEndOfEventBatchAndNotExtended() throws Exception {
-=======
-        assertEquals(
-                "Unexpected number of invocations of token extension in unit of work",
-                1, invocationsInUnitOfWork.get()
-        );
-    }
-
-    @Test
-    public void testTokenStoredAtEndOfEventBatchAndNotExtended() throws Exception {
         TrackingEventProcessorConfiguration tepConfig =
                 TrackingEventProcessorConfiguration.forSingleThreadedProcessing().andBatchSize(100);
->>>>>>> 6a82f936
         testSubject = TrackingEventProcessor.builder()
                                             .name("test")
                                             .eventHandlerInvoker(eventHandlerInvoker)
@@ -485,26 +436,17 @@
         verify(tokenStore, times(1)).storeToken(any(), any(), anyInt());
         assertNotNull(tokenStore.fetchToken(testSubject.getName(), 0));
 
-<<<<<<< HEAD
-        assertEquals(0, invocationsInUnitOfWork.get(),
-                "Unexpected number of invocations of token extension in unit of work");
+        assertEquals(
+                0, invocationsInUnitOfWork.get(),
+                "Unexpected number of invocations of token extension in unit of work"
+        );
     }
 
     @Test
     void testTokenStoredAtEndOfEventBatchAndExtendedWhenTokenClaimIntervalExceeded() throws Exception {
-=======
-        assertEquals(
-                "Unexpected number of invocations of token extension in unit of work",
-                0, invocationsInUnitOfWork.get()
-        );
-    }
-
-    @Test
-    public void testTokenStoredAtEndOfEventBatchAndExtendedWhenTokenClaimIntervalExceeded() throws Exception {
         TrackingEventProcessorConfiguration tepConfig =
                 TrackingEventProcessorConfiguration.forSingleThreadedProcessing()
                                                    .andEventAvailabilityTimeout(10, TimeUnit.MILLISECONDS);
->>>>>>> 6a82f936
         testSubject = TrackingEventProcessor.builder()
                                             .name("test")
                                             .trackingEventProcessorConfiguration(tepConfig)
@@ -522,15 +464,10 @@
         testSubject.start();
 
         eventBus.publish(createEvents(2));
-<<<<<<< HEAD
-        assertTrue(countDownLatch.await(5, TimeUnit.SECONDS),
-                "Expected Unit of Work to have reached clean up phase for 2 messages");
-=======
         assertTrue(
-                "Expected Unit of Work to have reached clean up phase for 2 messages",
-                countDownLatch.await(5, TimeUnit.SECONDS)
-        );
->>>>>>> 6a82f936
+                countDownLatch.await(5, TimeUnit.SECONDS),
+                "Expected Unit of Work to have reached clean up phase for 2 messages"
+        );
 
         InOrder inOrder = inOrder(tokenStore);
         inOrder.verify(tokenStore, times(1)).storeToken(any(), any(), anyInt());
@@ -564,12 +501,7 @@
     }
 
     @Test
-<<<<<<< HEAD
     void testContinueFromPreviousToken() throws Exception {
-
-=======
-    public void testContinueFromPreviousToken() throws Exception {
->>>>>>> 6a82f936
         tokenStore = new InMemoryTokenStore();
         eventBus.publish(createEvents(10));
         TrackedEventMessage<?> firstEvent = eventBus.openStream(null).nextAvailable();
@@ -593,25 +525,15 @@
                                             .build();
         testSubject.start();
 
-<<<<<<< HEAD
         assertTrue(countDownLatch.await(5, TimeUnit.SECONDS), "Expected 9 invocations on Event Handler by now");
-        assertEquals(9, ackedEvents.size());
-=======
-        assertTrue("Expected 9 invocations on Event Handler by now", countDownLatch.await(5, TimeUnit.SECONDS));
         assertEquals(9, acknowledgedEvents.size());
->>>>>>> 6a82f936
     }
 
     @Test
     @Timeout(value = 10)
     @DirtiesContext
-<<<<<<< HEAD
     void testContinueAfterPause() throws Exception {
-        List<EventMessage<?>> ackedEvents = new CopyOnWriteArrayList<>();
-=======
-    public void testContinueAfterPause() throws Exception {
         List<EventMessage<?>> acknowledgedEvents = new CopyOnWriteArrayList<>();
->>>>>>> 6a82f936
         CountDownLatch countDownLatch = new CountDownLatch(2);
         doAnswer(invocation -> {
             acknowledgedEvents.add((EventMessage<?>) invocation.getArguments()[0]);
@@ -622,13 +544,8 @@
 
         eventBus.publish(createEvents(2));
 
-<<<<<<< HEAD
         assertTrue(countDownLatch.await(5, TimeUnit.SECONDS), "Expected 2 invocations on Event Handler by now");
-        assertEquals(2, ackedEvents.size());
-=======
-        assertTrue("Expected 2 invocations on Event Handler by now", countDownLatch.await(5, TimeUnit.SECONDS));
         assertEquals(2, acknowledgedEvents.size());
->>>>>>> 6a82f936
 
         testSubject.shutDown();
         // The thread may block for 1 second waiting for a next event to pop up
@@ -650,13 +567,8 @@
 
         testSubject.start();
 
-<<<<<<< HEAD
         assertTrue(countDownLatch2.await(5, TimeUnit.SECONDS), "Expected 4 invocations on Event Handler by now");
-        assertEquals(4, ackedEvents.size());
-=======
-        assertTrue("Expected 4 invocations on Event Handler by now", countDownLatch2.await(5, TimeUnit.SECONDS));
         assertEquals(4, acknowledgedEvents.size());
->>>>>>> 6a82f936
     }
 
     @Test
@@ -686,13 +598,8 @@
         testSubject.start();
         // Give it a bit of time to start
         Thread.sleep(200);
-<<<<<<< HEAD
         assertTrue(countDownLatch.await(10, TimeUnit.SECONDS), "Expected 5 invocations on Event Handler by now");
-        assertEquals(5, ackedEvents.size());
-=======
-        assertTrue("Expected 5 invocations on Event Handler by now", countDownLatch.await(10, TimeUnit.SECONDS));
         assertEquals(5, acknowledgedEvents.size());
->>>>>>> 6a82f936
         verify(eventBus, times(2)).openStream(any());
     }
 
@@ -724,11 +631,7 @@
 
     @Test
     @DirtiesContext
-<<<<<<< HEAD
     void testEventsWithTheSameTokenAreProcessedInTheSameBatch() throws Exception {
-=======
-    public void testEventsWithTheSameTokenAreProcessedInTheSameBatch() throws Exception {
->>>>>>> 6a82f936
         eventBus.shutDown();
 
         eventBus = mock(EmbeddedEventStore.class);
@@ -980,12 +883,7 @@
     }
 
     @Test
-<<<<<<< HEAD
     void testWhenFailureDuringInit() throws InterruptedException {
-
-=======
-    public void testWhenFailureDuringInit() throws InterruptedException {
->>>>>>> 6a82f936
         doThrow(new RuntimeException("Faking issue during fetchSegments"))
                 .doCallRealMethod()
                 .when(tokenStore).fetchSegments(anyString());
@@ -1005,12 +903,8 @@
     }
 
     @Test
-<<<<<<< HEAD
     void testUpdateActiveSegmentsWhenBatchIsEmpty() throws Exception {
-=======
-    public void testUpdateActiveSegmentsWhenBatchIsEmpty() throws Exception {
         //noinspection unchecked
->>>>>>> 6a82f936
         StreamableMessageSource<TrackedEventMessage<?>> stubSource = mock(StreamableMessageSource.class);
         testSubject = TrackingEventProcessor.builder()
                                             .name("test")
@@ -1090,17 +984,9 @@
         testSubject.start();
         waitForActiveThreads(2);
 
-<<<<<<< HEAD
-        assertWithin(50, TimeUnit.MILLISECONDS, () ->
-                assertTrue(testSubject.mergeSegment(0).join(), "Expected merge to succeed"));
-        assertArrayEquals(new int[]{0}, tokenStore.fetchSegments(testSubject.getName()));
-        waitForProcessingStatus(0, EventTrackerStatus::isCaughtUp);
-
-        assertWithin(5, TimeUnit.SECONDS, () -> assertEquals(10, handledEvents.stream().map(EventMessage::getIdentifier).distinct().count(), "Expected all 10 messages to be handled"));
-=======
         assertWithin(
                 50, TimeUnit.MILLISECONDS,
-                () -> assertTrue("Expected merge to succeed", testSubject.mergeSegment(0).join())
+                () -> assertTrue(testSubject.mergeSegment(0).join(), "Expected merge to succeed")
         );
         assertArrayEquals(new int[]{0}, tokenStore.fetchSegments(testSubject.getName()));
         waitForProcessingStatus(0, EventTrackerStatus::isCaughtUp);
@@ -1108,11 +994,10 @@
         assertWithin(
                 5, TimeUnit.SECONDS,
                 () -> assertEquals(
-                        "Expected all 10 messages to be handled", 10,
-                        handledEvents.stream().map(EventMessage::getIdentifier).distinct().count()
+                        10, handledEvents.stream().map(EventMessage::getIdentifier).distinct().count(),
+                        "Expected all 10 messages to be handled"
                 )
         );
->>>>>>> 6a82f936
         Thread.sleep(100);
         assertEquals(10, handledEvents.size(), "Number of handler invocations doesn't match number of unique events");
     }
@@ -1135,15 +1020,10 @@
         testSubject.releaseSegment(1);
         waitForSegmentRelease(1);
 
-<<<<<<< HEAD
-        assertWithin(50, TimeUnit.MILLISECONDS, () ->
-                assertTrue(testSubject.mergeSegment(0).join(), "Expected merge to succeed"));
-=======
         assertWithin(
                 50, TimeUnit.MILLISECONDS,
-                () -> assertTrue("Expected merge to succeed", testSubject.mergeSegment(0).join())
-        );
->>>>>>> 6a82f936
+                () -> assertTrue(testSubject.mergeSegment(0).join(), "Expected merge to succeed")
+        );
         assertArrayEquals(new int[]{0}, tokenStore.fetchSegments(testSubject.getName()));
         waitForSegmentStart(0);
 
@@ -1168,23 +1048,16 @@
         testSubject.start();
         waitForActiveThreads(1);
 
-<<<<<<< HEAD
-        assertWithin(50, TimeUnit.MILLISECONDS, () -> assertTrue(testSubject.splitSegment(0).join(), "Expected split to succeed"));
-        waitForActiveThreads(1);
-
-        assertWithin(50, TimeUnit.MILLISECONDS, () -> assertTrue(testSubject.splitSegment(0).join(), "Expected split to succeed"));
-=======
         assertWithin(
                 50, TimeUnit.MILLISECONDS,
-                () -> assertTrue("Expected split to succeed", testSubject.splitSegment(0).join())
+                () -> assertTrue(testSubject.splitSegment(0).join(), "Expected split to succeed")
         );
         waitForActiveThreads(1);
 
         assertWithin(
                 50, TimeUnit.MILLISECONDS,
-                () -> assertTrue("Expected split to succeed", testSubject.splitSegment(0).join())
-        );
->>>>>>> 6a82f936
+                () -> assertTrue(testSubject.splitSegment(0).join(), "Expected split to succeed")
+        );
         waitForActiveThreads(1);
 
         assertArrayEquals(new int[]{0, 1, 2}, tokenStore.fetchSegments(testSubject.getName()));
@@ -1297,13 +1170,7 @@
 
         publishEvents(20);
 
-<<<<<<< HEAD
-        System.out.println("Number of events handled at merge: " + handledEvents.size());
-
         assertTrue(mergeResult.join(), "Expected merge to succeed");
-=======
-        assertTrue("Expected merge to succeed", mergeResult.join());
->>>>>>> 6a82f936
         assertArrayEquals(new int[]{0}, tokenStore.fetchSegments(testSubject.getName()));
         waitForSegmentStart(0);
 
