--- conflicted
+++ resolved
@@ -19,11 +19,7 @@
     <parent>
         <groupId>org.axonframework</groupId>
         <artifactId>axon</artifactId>
-<<<<<<< HEAD
         <version>4.1-SNAPSHOT</version>
-=======
-        <version>4.0.1-SNAPSHOT</version>
->>>>>>> 03ff6218
     </parent>
     <modelVersion>4.0.0</modelVersion>
 
@@ -46,15 +42,6 @@
             <groupId>com.fasterxml.jackson.core</groupId>
             <artifactId>jackson-databind</artifactId>
             <optional>true</optional>
-<<<<<<< HEAD
-        </dependency>
-
-        <dependency>
-            <groupId>org.springframework</groupId>
-            <artifactId>spring-web</artifactId>
-            <version>${spring.version}</version>
-=======
->>>>>>> 03ff6218
         </dependency>
 
         <dependency>
