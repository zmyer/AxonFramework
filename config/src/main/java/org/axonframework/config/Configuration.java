--- conflicted
+++ resolved
@@ -169,21 +169,21 @@
     }
 
     /**
-<<<<<<< HEAD
+     * Returns the Event Gateway defined in this Configuration.
+     *
+     * @return the EventGateway defined in this configuration
+     */
+    default EventGateway eventGateway() {
+        return getComponent(EventGateway.class);
+    }
+
+    /**
      * Returns the Tags Configuration defined in this Configuration.
      *
      * @return the Tags Configuration defined in this Configuration
      */
     default TagsConfiguration tags() {
         return getComponent(TagsConfiguration.class);
-=======
-     * Returns the Event Gateway defined in this Configuration.
-     *
-     * @return the EventGateway defined in this configuration
-     */
-    default EventGateway eventGateway() {
-        return getComponent(EventGateway.class);
->>>>>>> cae7480e
     }
 
     /**
