/*
 * Copyright (c) 2010-2017. Axon Framework
 * Licensed under the Apache License, Version 2.0 (the "License");
 * you may not use this file except in compliance with the License.
 * You may obtain a copy of the License at
 *
 *     http://www.apache.org/licenses/LICENSE-2.0
 *
 * Unless required by applicable law or agreed to in writing, software
 * distributed under the License is distributed on an "AS IS" BASIS,
 * WITHOUT WARRANTIES OR CONDITIONS OF ANY KIND, either express or implied.
 * See the License for the specific language governing permissions and
 * limitations under the License.
 */

package org.axonframework.springcloud.commandhandling;

import java.net.URI;
import java.net.URISyntaxException;
import java.util.Optional;
import java.util.concurrent.CompletableFuture;
import java.util.concurrent.ExecutionException;

import org.axonframework.commandhandling.CommandBus;
import org.axonframework.commandhandling.CommandCallback;
import org.axonframework.commandhandling.CommandMessage;
import org.axonframework.commandhandling.distributed.CommandBusConnector;
import org.axonframework.commandhandling.distributed.Member;
import org.axonframework.common.Registration;
import org.axonframework.messaging.MessageHandler;
import org.axonframework.serialization.Serializer;
import org.slf4j.Logger;
import org.slf4j.LoggerFactory;
import org.springframework.core.ParameterizedTypeReference;
import org.springframework.http.HttpEntity;
import org.springframework.http.HttpMethod;
import org.springframework.http.ResponseEntity;
import org.springframework.web.bind.annotation.PostMapping;
import org.springframework.web.bind.annotation.RequestBody;
import org.springframework.web.bind.annotation.RequestMapping;
import org.springframework.web.bind.annotation.RestController;
import org.springframework.web.client.RestOperations;

@RestController
@RequestMapping("/spring-command-bus-connector")
public class SpringHttpCommandBusConnector implements CommandBusConnector {

    private static final Logger LOGGER = LoggerFactory.getLogger(SpringHttpCommandBusConnector.class);

    private static final boolean EXPECT_REPLY = true;
    private static final boolean DO_NOT_EXPECT_REPLY = false;
    private static final String COMMAND_BUS_CONNECTOR_PATH = "/spring-command-bus-connector/command";

    private final CommandBus localCommandBus;
    private final RestOperations restOperations;
    private final Serializer serializer;

    public SpringHttpCommandBusConnector(CommandBus localCommandBus, RestOperations restOperations, Serializer serializer) {
        this.localCommandBus = localCommandBus;
        this.restOperations = restOperations;
        this.serializer = serializer;
    }

    @Override
    public <C> void send(Member destination, CommandMessage<? extends C> commandMessage) throws Exception {
        if (destination.local()) {
            localCommandBus.dispatch(commandMessage);
        } else {
            sendRemotely(destination, commandMessage, DO_NOT_EXPECT_REPLY);
        }
    }

    @Override
    public <C, R> void send(Member destination, CommandMessage<C> commandMessage,
                            CommandCallback<? super C, R> callback) throws Exception {
        if (destination.local()) {
            localCommandBus.dispatch(commandMessage, callback);
        } else {
            SpringHttpReplyMessage<R> replyMessage = this.<C, R>sendRemotely(destination, commandMessage, EXPECT_REPLY).getBody();
            if (replyMessage.isSuccess()) {
                callback.onSuccess(commandMessage, replyMessage.getReturnValue(serializer));
            } else {
                callback.onFailure(commandMessage, replyMessage.getError(serializer));
            }
        }
    }

    /**
     * Send the command message to a remote member
<<<<<<< HEAD
     * @param destination The member of the network to send the message to
     * @param commandMessage     The command to send to the (remote) member
     * @param expectReply True if a reply is expected
     * @param <C>         The type of object expected as command
     * @param <R>         The type of object expected as result of the command
=======
     *
     * @param destination    The member of the network to send the message to
     * @param commandMessage The command to send to the (remote) member
     * @param expectReply    True if a reply is expected
     * @param <C>            The type of object expected as command
     * @param <R>            The type of object expected as result of the command
>>>>>>> fabc2aea
     * @return The reply
     */
    private <C, R> ResponseEntity<SpringHttpReplyMessage<R>> sendRemotely(Member destination,
                                                                          CommandMessage<? extends C> commandMessage,
                                                                          boolean expectReply) {
        Optional<URI> optionalEndpoint = destination.getConnectionEndpoint(URI.class);
        if (optionalEndpoint.isPresent()) {
            URI endpointUri = optionalEndpoint.get();
            URI destinationUri = buildURIForPath(endpointUri.getScheme(), endpointUri.getUserInfo(),
                    endpointUri.getHost(), endpointUri.getPort(), endpointUri.getPath());

            SpringHttpDispatchMessage<C> dispatchMessage =
                    new SpringHttpDispatchMessage<>(commandMessage, serializer, expectReply);
            return restOperations.exchange(destinationUri, HttpMethod.POST, new HttpEntity<>(dispatchMessage),
                    new ParameterizedTypeReference<SpringHttpReplyMessage<R>>(){});
        } else {
            String errorMessage = String.format("No Connection Endpoint found in Member [%s] for protocol [%s] " +
                    "to send the command message [%s] to", destination, URI.class, commandMessage);
            LOGGER.error(errorMessage);
            throw new IllegalArgumentException(errorMessage);
        }
    }

    private URI buildURIForPath(String scheme, String userInfo, String host, int port, String path) {
        try {
            return new URI(scheme, userInfo, host, port, path + COMMAND_BUS_CONNECTOR_PATH, null, null);
        } catch (URISyntaxException e) {
            LOGGER.error("Failed to build URI for [{}{}{}], with user info [{}] and path [{}]",
                    scheme, host, port, userInfo, COMMAND_BUS_CONNECTOR_PATH, e);
            throw new IllegalArgumentException(e);
        }
    }

    @Override
    public Registration subscribe(String commandName, MessageHandler<? super CommandMessage<?>> handler) {
        return localCommandBus.subscribe(commandName, handler);
    }

    @PostMapping("/command")
    public <C, R> CompletableFuture<?> receiveCommand(
            @RequestBody SpringHttpDispatchMessage<C> dispatchMessage) throws ExecutionException, InterruptedException {
        CommandMessage<C> commandMessage = dispatchMessage.getCommandMessage(serializer);
        if (dispatchMessage.isExpectReply()) {
            try {
                SpringHttpReplyFutureCallback<C, R> replyFutureCallback = new SpringHttpReplyFutureCallback<>();
                localCommandBus.dispatch(commandMessage, replyFutureCallback);
                return replyFutureCallback;
            } catch (Exception e) {
                LOGGER.error("Could not dispatch command", e);
                return CompletableFuture.completedFuture(createReply(commandMessage, false, e));
            }
        } else {
            try {
                localCommandBus.dispatch(commandMessage);
                return CompletableFuture.completedFuture("");
            } catch (Exception e) {
                LOGGER.error("Could not dispatch command", e);
                return CompletableFuture.completedFuture(createReply(commandMessage, false, e));
            }
        }
    }

    private SpringHttpReplyMessage createReply(CommandMessage<?> commandMessage, boolean success, Object result) {
        try {
            return new SpringHttpReplyMessage<>(commandMessage.getIdentifier(), success, result, serializer);
        } catch (Exception e) {
            LOGGER.warn("Could not serialize command reply [{}]. Sending back NULL.", result, e);
            return new SpringHttpReplyMessage(commandMessage.getIdentifier(), success, null, serializer);
        }
    }

    public class SpringHttpReplyFutureCallback<C, R> extends CompletableFuture<SpringHttpReplyMessage>
            implements CommandCallback<C, R> {

        @Override
        public void onSuccess(CommandMessage<? extends C> commandMessage, R result) {
            super.complete(createReply(commandMessage, true, result));
        }

        @Override
        public void onFailure(CommandMessage commandMessage, Throwable cause) {
            super.complete(createReply(commandMessage, false, cause));
        }

    }

}<|MERGE_RESOLUTION|>--- conflicted
+++ resolved
@@ -87,20 +87,12 @@
 
     /**
      * Send the command message to a remote member
-<<<<<<< HEAD
-     * @param destination The member of the network to send the message to
-     * @param commandMessage     The command to send to the (remote) member
-     * @param expectReply True if a reply is expected
-     * @param <C>         The type of object expected as command
-     * @param <R>         The type of object expected as result of the command
-=======
      *
      * @param destination    The member of the network to send the message to
      * @param commandMessage The command to send to the (remote) member
      * @param expectReply    True if a reply is expected
      * @param <C>            The type of object expected as command
      * @param <R>            The type of object expected as result of the command
->>>>>>> fabc2aea
      * @return The reply
      */
     private <C, R> ResponseEntity<SpringHttpReplyMessage<R>> sendRemotely(Member destination,
