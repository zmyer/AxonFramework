/*
 * Copyright (c) 2010-2017. Axon Framework
 * Licensed under the Apache License, Version 2.0 (the "License");
 * you may not use this file except in compliance with the License.
 * You may obtain a copy of the License at
 *
 *     http://www.apache.org/licenses/LICENSE-2.0
 *
 * Unless required by applicable law or agreed to in writing, software
 * distributed under the License is distributed on an "AS IS" BASIS,
 * WITHOUT WARRANTIES OR CONDITIONS OF ANY KIND, either express or implied.
 * See the License for the specific language governing permissions and
 * limitations under the License.
 */

package org.axonframework.eventhandling;

import org.axonframework.common.MockException;
import org.axonframework.common.transaction.NoTransactionManager;
import org.axonframework.eventhandling.tokenstore.TokenStore;
import org.axonframework.eventhandling.tokenstore.inmemory.InMemoryTokenStore;
import org.axonframework.eventsourcing.eventstore.EmbeddedEventStore;
import org.axonframework.eventsourcing.eventstore.GlobalSequenceTrackingToken;
import org.axonframework.eventsourcing.eventstore.TrackingEventStream;
import org.axonframework.eventsourcing.eventstore.TrackingToken;
import org.axonframework.eventsourcing.eventstore.inmemory.InMemoryEventStorageEngine;
import org.junit.After;
import org.junit.Before;
import org.junit.Test;
import org.springframework.test.annotation.DirtiesContext;

import java.util.ArrayList;
import java.util.Iterator;
import java.util.List;
import java.util.Optional;
import java.util.concurrent.CountDownLatch;
import java.util.concurrent.TimeUnit;

import static java.util.stream.Collectors.toList;
import static junit.framework.TestCase.*;
import static org.axonframework.eventsourcing.eventstore.EventStoreTestUtils.createEvent;
import static org.axonframework.eventsourcing.eventstore.EventStoreTestUtils.createEvents;
import static org.axonframework.eventsourcing.eventstore.EventUtils.asTrackedEventMessage;
import static org.mockito.Mockito.*;

/**
 * @author Rene de Waele
 */
public class TrackingEventProcessorTest {

    private TrackingEventProcessor testSubject;
    private EmbeddedEventStore eventBus;
    private TokenStore tokenStore;
    private EventHandlerInvoker eventHandlerInvoker;
    private EventListener mockListener;

    private static TrackingEventStream trackingEventStreamOf(Iterator<TrackedEventMessage<?>> iterator) {
        return new TrackingEventStream() {
            private boolean hasPeeked;
            private TrackedEventMessage<?> peekEvent;

            @Override
            public Optional<TrackedEventMessage<?>> peek() {
                if (!hasPeeked) {
                    if (!hasNextAvailable()) {
                        return Optional.empty();
                    }
                    peekEvent = iterator.next();
                    hasPeeked = true;
                }
                return Optional.of(peekEvent);
            }

            @Override
            public boolean hasNextAvailable(int timeout, TimeUnit unit) {
                return hasPeeked || iterator.hasNext();
            }

            @Override
            public TrackedEventMessage nextAvailable() {
                if (!hasPeeked) {
                    return iterator.next();
                }
                TrackedEventMessage<?> result = peekEvent;
                peekEvent = null;
                hasPeeked = false;
                return result;
            }

            @Override
            public void close() {

            }
        };
    }

    @Before
    public void setUp() throws Exception {
        tokenStore = spy(new InMemoryTokenStore());
        mockListener = mock(EventListener.class);
        eventHandlerInvoker = new SimpleEventHandlerInvoker(mockListener);
        eventBus = new EmbeddedEventStore(new InMemoryEventStorageEngine());
        testSubject = new TrackingEventProcessor("test", eventHandlerInvoker, eventBus, tokenStore, NoTransactionManager.INSTANCE);
    }

    @After
    public void tearDown() throws Exception {
        testSubject.shutDown();
        eventBus.shutDown();
    }

    @Test
    public void testPublishedEventsGetPassedToListener() throws Exception {
        CountDownLatch countDownLatch = new CountDownLatch(2);
        doAnswer(invocation -> {
            countDownLatch.countDown();
            return null;
        }).when(mockListener).handle(any());
        testSubject.start();
        eventBus.publish(createEvents(2));
        assertTrue("Expected listener to have received 2 published events", countDownLatch.await(5, TimeUnit.SECONDS));
    }

    @Test
    public void testTokenIsStoredWhenEventIsRead() throws Exception {

        CountDownLatch countDownLatch = new CountDownLatch(1);
        testSubject.registerInterceptor(((unitOfWork, interceptorChain) -> {
            unitOfWork.onCleanup(uow -> countDownLatch.countDown());
            return interceptorChain.proceed();
        }));
        testSubject.start();
        eventBus.publish(createEvent());
        assertTrue("Expected Unit of Work to have reached clean up phase", countDownLatch.await(5, TimeUnit.SECONDS));
        verify(tokenStore).storeToken(any(), any(), anyInt());
        assertNotNull(tokenStore.fetchToken(testSubject.getName(), 0));
    }

    @Test
    public void testTokenIsNotStoredWhenUnitOfWorkIsRolledBack() throws Exception {
        CountDownLatch countDownLatch = new CountDownLatch(1);
        testSubject.registerInterceptor(((unitOfWork, interceptorChain) -> {
            unitOfWork.onCommit(uow -> {
                throw new MockException();
            });
            return interceptorChain.proceed();
        }));
        testSubject.registerInterceptor(((unitOfWork, interceptorChain) -> {
            unitOfWork.onCleanup(uow -> countDownLatch.countDown());
            return interceptorChain.proceed();
        }));
        testSubject.start();
        eventBus.publish(createEvent());
        assertTrue("Expected Unit of Work to have reached clean up phase", countDownLatch.await(5, TimeUnit.SECONDS));
        assertNull(tokenStore.fetchToken(testSubject.getName(), 0));
    }

    @Test
    @DirtiesContext
    public void testContinueFromPreviousToken() throws Exception {

        tokenStore = new InMemoryTokenStore();
        eventBus.publish(createEvents(10));
        TrackedEventMessage<?> firstEvent = eventBus.openStream(null).nextAvailable();
        tokenStore.storeToken(firstEvent.trackingToken(), testSubject.getName(), 0);
        assertEquals(firstEvent.trackingToken(), tokenStore.fetchToken(testSubject.getName(), 0));

        List<EventMessage<?>> ackedEvents = new ArrayList<>();
        CountDownLatch countDownLatch = new CountDownLatch(9);
        doAnswer(invocation -> {
            ackedEvents.add((EventMessage<?>) invocation.getArguments()[0]);
            countDownLatch.countDown();
            return null;
        }).when(mockListener).handle(any());

        testSubject = new TrackingEventProcessor("test", eventHandlerInvoker, eventBus, tokenStore, NoTransactionManager.INSTANCE);
        testSubject.start();
        assertTrue("Expected 9 invocations on event listener by now", countDownLatch.await(5, TimeUnit.SECONDS));
        assertEquals(9, ackedEvents.size());
    }

    @Test(timeout = 10000)
    @DirtiesContext
    public void testContinueAfterPause() throws Exception {
        List<EventMessage<?>> ackedEvents = new ArrayList<>();
        CountDownLatch countDownLatch = new CountDownLatch(2);
        doAnswer(invocation -> {
            ackedEvents.add((EventMessage<?>) invocation.getArguments()[0]);
            countDownLatch.countDown();
            return null;
        }).when(mockListener).handle(any());
        testSubject.start();

        eventBus.publish(createEvents(2));

        assertTrue("Expected 2 invocations on event listener by now", countDownLatch.await(5, TimeUnit.SECONDS));
        assertEquals(2, ackedEvents.size());

        testSubject.pause();
        // The thread may block for 1 second waiting for a next event to pop up
        while (testSubject.activeProcessorThreads() > 0) {
            Thread.sleep(1);
            // wait...
        }

        CountDownLatch countDownLatch2 = new CountDownLatch(2);
        doAnswer(invocation -> {
            ackedEvents.add((EventMessage<?>) invocation.getArguments()[0]);
            countDownLatch2.countDown();
            return null;
        }).when(mockListener).handle(any());

        eventBus.publish(createEvents(2));

        assertEquals(2, countDownLatch2.getCount());

        testSubject.start();
        assertTrue("Expected 4 invocations on event listener by now", countDownLatch2.await(5, TimeUnit.SECONDS));
        assertEquals(4, ackedEvents.size());

        // batch size = 1
        verify(tokenStore, times(4)).storeToken(any(), anyString(), anyInt());
    }

    @Test
    @DirtiesContext
    public void testProcessorGoesToRetryModeWhenOpenStreamFails() throws Exception {
        eventBus = spy(eventBus);

        tokenStore = new InMemoryTokenStore();
        eventBus.publish(createEvents(5));
        when(eventBus.openStream(any())).thenThrow(new MockException()).thenCallRealMethod();

        List<EventMessage<?>> ackedEvents = new ArrayList<>();
        CountDownLatch countDownLatch = new CountDownLatch(5);
        doAnswer(invocation -> {
            ackedEvents.add((EventMessage<?>) invocation.getArguments()[0]);
            countDownLatch.countDown();
            return null;
        }).when(mockListener).handle(any());

        testSubject = new TrackingEventProcessor("test", eventHandlerInvoker, eventBus, tokenStore, NoTransactionManager.INSTANCE);
        testSubject.start();
        assertTrue("Expected 5 invocations on event listener by now", countDownLatch.await(10, TimeUnit.SECONDS));
        assertEquals(5, ackedEvents.size());
        verify(eventBus, times(2)).openStream(any());
    }

    @Test
    public void testFirstTokenIsStoredWhenUnitOfWorkIsRolledBackOnSecondEvent() throws Exception {
        List<? extends EventMessage<?>> events = createEvents(2);
        CountDownLatch countDownLatch = new CountDownLatch(2);
        testSubject.registerInterceptor(((unitOfWork, interceptorChain) -> {
            unitOfWork.onCommit(uow -> {
                if (uow.getMessage().equals(events.get(1))) {
                    throw new MockException();
                }
            });
            return interceptorChain.proceed();
        }));
        testSubject.registerInterceptor(((unitOfWork, interceptorChain) -> {
            unitOfWork.onCleanup(uow -> countDownLatch.countDown());
            return interceptorChain.proceed();
        }));
        testSubject.start();
        eventBus.publish(events);
        assertTrue("Expected Unit of Work to have reached clean up phase", countDownLatch.await(5, TimeUnit.SECONDS));
        verify(tokenStore, atLeastOnce()).storeToken(any(), any(), anyInt());
        assertNotNull(tokenStore.fetchToken(testSubject.getName(), 0));
    }

    @Test
    @DirtiesContext
    @SuppressWarnings("unchecked")
    public void testEventsWithTheSameTokenAreProcessedInTheSameBatch() throws Exception {
        eventBus.shutDown();

        eventBus = mock(EmbeddedEventStore.class);
        TrackingToken trackingToken = new GlobalSequenceTrackingToken(0);
        List<TrackedEventMessage<?>> events =
                createEvents(2).stream().map(event -> asTrackedEventMessage(event, trackingToken)).collect(toList());
        when(eventBus.openStream(null)).thenReturn(trackingEventStreamOf(events.iterator()));
        testSubject = new TrackingEventProcessor("test", eventHandlerInvoker, eventBus, tokenStore, NoTransactionManager.INSTANCE);

        testSubject.registerInterceptor(((unitOfWork, interceptorChain) -> {
            unitOfWork.onCommit(uow -> {
                if (uow.getMessage().equals(events.get(1))) {
                    throw new MockException();
                }
            });
            return interceptorChain.proceed();
        }));

        CountDownLatch countDownLatch = new CountDownLatch(2);

        testSubject.registerInterceptor(((unitOfWork, interceptorChain) -> {
            unitOfWork.onCleanup(uow -> countDownLatch.countDown());
            return interceptorChain.proceed();
        }));

        testSubject.start();

        assertTrue("Expected Unit of Work to have reached clean up phase", countDownLatch.await(5, TimeUnit.SECONDS));
        verify(tokenStore, atLeastOnce()).storeToken(any(), any(), anyInt());
        assertNull(tokenStore.fetchToken(testSubject.getName(), 0));
    }

    @Test
    public void testEventProcessorIsReEntrant() throws Exception {
<<<<<<< HEAD
        assertTrue("TrackingEventProcessor is not started", testSubject.getState() == TrackingEventProcessor.State.STARTED);
        testSubject.shutDown();

        testSubject.start();
        CountDownLatch countDownLatch2 = new CountDownLatch(2);
        doAnswer(invocation -> {
            countDownLatch2.countDown();
            return null;
        }).when(mockListener).handle(any());
        eventBus.publish(createEvents(2));
        assertTrue("Expected listener to have received 2 published events", countDownLatch2.await(5, TimeUnit.SECONDS));

=======
        testSubject.start();
        assertTrue("TrackingEventProcessor is not started", testSubject.getState() == TrackingEventProcessor.State.STARTED);
        testSubject.shutDown();

        testSubject.start();
        CountDownLatch countDownLatch2 = new CountDownLatch(2);
        doAnswer(invocation -> {
            countDownLatch2.countDown();
            return null;
        }).when(mockListener).handle(any());
        eventBus.publish(createEvents(2));
        assertTrue("Expected listener to have received 2 published events", countDownLatch2.await(5, TimeUnit.SECONDS));
>>>>>>> 7a115750
    }

}<|MERGE_RESOLUTION|>--- conflicted
+++ resolved
@@ -307,9 +307,6 @@
 
     @Test
     public void testEventProcessorIsReEntrant() throws Exception {
-<<<<<<< HEAD
-        assertTrue("TrackingEventProcessor is not started", testSubject.getState() == TrackingEventProcessor.State.STARTED);
-        testSubject.shutDown();
 
         testSubject.start();
         CountDownLatch countDownLatch2 = new CountDownLatch(2);
@@ -317,23 +314,10 @@
             countDownLatch2.countDown();
             return null;
         }).when(mockListener).handle(any());
+
         eventBus.publish(createEvents(2));
         assertTrue("Expected listener to have received 2 published events", countDownLatch2.await(5, TimeUnit.SECONDS));
 
-=======
-        testSubject.start();
-        assertTrue("TrackingEventProcessor is not started", testSubject.getState() == TrackingEventProcessor.State.STARTED);
-        testSubject.shutDown();
-
-        testSubject.start();
-        CountDownLatch countDownLatch2 = new CountDownLatch(2);
-        doAnswer(invocation -> {
-            countDownLatch2.countDown();
-            return null;
-        }).when(mockListener).handle(any());
-        eventBus.publish(createEvents(2));
-        assertTrue("Expected listener to have received 2 published events", countDownLatch2.await(5, TimeUnit.SECONDS));
->>>>>>> 7a115750
     }
 
 }