/*
 * Copyright (c) 2010-2018. Axon Framework
 *
 * Licensed under the Apache License, Version 2.0 (the "License");
 * you may not use this file except in compliance with the License.
 * You may obtain a copy of the License at
 *
 *     http://www.apache.org/licenses/LICENSE-2.0
 *
 * Unless required by applicable law or agreed to in writing, software
 * distributed under the License is distributed on an "AS IS" BASIS,
 * WITHOUT WARRANTIES OR CONDITIONS OF ANY KIND, either express or implied.
 * See the License for the specific language governing permissions and
 * limitations under the License.
 */

package org.axonframework.eventsourcing;

import net.sf.ehcache.CacheManager;
import org.axonframework.commandhandling.model.Aggregate;
import org.axonframework.commandhandling.model.AggregateIdentifier;
import org.axonframework.common.caching.Cache;
import org.axonframework.common.caching.EhCacheAdapter;
import org.axonframework.common.caching.NoCache;
import org.axonframework.eventhandling.EventMessage;
import org.axonframework.eventhandling.EventMessageHandler;
import org.axonframework.eventhandling.SimpleEventHandlerInvoker;
import org.axonframework.eventhandling.SubscribingEventProcessor;
import org.axonframework.eventsourcing.eventstore.EmbeddedEventStore;
import org.axonframework.eventsourcing.eventstore.EventStore;
import org.axonframework.eventsourcing.eventstore.inmemory.InMemoryEventStorageEngine;
import org.axonframework.messaging.unitofwork.DefaultUnitOfWork;
import org.axonframework.messaging.unitofwork.UnitOfWork;
import org.junit.*;

import java.io.Serializable;
import java.util.ArrayList;
import java.util.HashSet;
import java.util.List;
import java.util.Set;
import java.util.function.Function;

import static java.util.Arrays.asList;
import static org.axonframework.commandhandling.model.AggregateLifecycle.apply;
import static org.junit.Assert.*;

/**
 * Minimal test cases triggering an issue with the NestedUnitOfWork and the CachingEventSourcingRepository, see <a
 * href="http://issues.axonframework.org/youtrack/issue/AXON-180">AXON-180</a>.
 * <p/>
 * The caching event sourcing repository loads aggregates from a cache first, from the event store second. It places
 * aggregates into the cache via a postCommit listener registered with the unit of work.
 * <p/>
 * Committing a unit of work may result in additional units of work being created -- typically as part of the 'publish
 * event' phase: <ol> <li>A Command is dispatched. <li>A UOW is created, started. <li>The command completes.
 * Aggregate(s) have been loaded and events have been applied. <li>The UOW is comitted: <ol> <li>The aggregate is
 * saved.
 * <li>Events are published on the event bus. <li>Inner UOWs are comitted. <li>AfterCommit listeners are notified.
 * </ol>
 * </ol>
 * <p/>
 * When the events are published, an @EventHandler may dispatch an additional command, which creates its own UOW
 * following above cycle.
 * <p/>
 * When UnitsOfWork are nested, it's possible to create a situation where one UnitOfWork completes the "innerCommit"
 * (and notifies afterCommit listeners) while subsequent units of work have yet to be created.
 * <p/>
 * That means that the CachingEventSourcingRepository's afterCommit listener will place the aggregate (from this UOW)
 * into the cache, exposing it to subsequent UOWs. The state of the aggregate in any UOW is not guaranteed to be
 * up-to-date. Depending on how UOWs are nested, it may be 'behind' by several events;
 * <p/>
 * Any subsequent UOW (after an aggregate was added to the cache) works on potentially stale data. This manifests
 * itself
 * primarily by events being assigned duplicate sequence numbers. The {@link org.axonframework.eventsourcing.eventstore.jpa.JpaEventStorageEngine}
 * detects this and throws an
 * exception noting that an 'identical' entity has already been persisted.
 * <p/>
 * <p/>
 * <h2>Possible solutions and workarounds contemplated include:</h2>
 * <p/>
 * <ul> <li>Workaround: Disable Caching. Aggregates are always loaded from the event store for each UOW. <li>Defer
 * 'afterCommit' listener notification until the parent UOW completes. <li>Prevent nesting of UOWs more than one level
 * -- Attach all new UOWs to the 'root' UOW and let it manage event publication while watching for newly created UOWs.
 * <li>Place Aggregates in the cache immediately. Improves performance by avoiding multiple loads of an aggregate (once
 * per UOW) and ensures that UOWs work on the same, up-to-date instance of the aggregate. Not desirable with a
 * distributed cache w/o global locking. <li>Maintain a 'Session' of aggregates used in a UOW -- similar to adding
 * aggregates to the cache immediately, but explicitly limiting the scope/visibility to a UOW (or group of UOWs).
 * Similar idea to a JPA/Hibernate session: provide quick and canonical access to aggregates already touched somewhere
 * in this UOW. </ul>
 *
 * @author patrickh
 */
public class CachingRepositoryWithNestedUnitOfWorkTest {

    private final List<String> events = new ArrayList<>();
    private CachingEventSourcingRepository<TestAggregate> repository;
    private Cache realCache;
    private AggregateFactory<TestAggregate> aggregateFactory;
    private EventStore eventStore;

    @Before
    public void setUp() {
        final CacheManager cacheManager = CacheManager.getInstance();
        realCache = new EhCacheAdapter(cacheManager.addCacheIfAbsent("name"));


        eventStore = EmbeddedEventStore.builder().storageEngine(new InMemoryEventStorageEngine()).build();
        SimpleEventHandlerInvoker eventHandlerInvoker =
                SimpleEventHandlerInvoker.builder()
                                         .eventListeners(new LoggingEventListener(events))
                                         .build();
        SubscribingEventProcessor eventProcessor =
<<<<<<< HEAD
                SubscribingEventProcessor.builder()
                                         .name("test")
                                         .eventHandlerInvoker(eventHandlerInvoker)
                                         .messageSource(eventStore)
                                         .build();
=======
                new SubscribingEventProcessor("test", new SimpleEventHandlerInvoker(new LoggingEventHandler(events)),
                                              eventStore);
>>>>>>> 2611fa2d
        eventProcessor.start();
        events.clear();
        aggregateFactory = new GenericAggregateFactory<>(TestAggregate.class);
    }

    @Test
    public void testWithoutCache() throws Exception {
        repository = CachingEventSourcingRepository.<TestAggregate>builder()
                .aggregateType(TestAggregate.class)
                .aggregateFactory(aggregateFactory)
                .eventStore(eventStore)
                .cache(NoCache.INSTANCE)
                .build();
        executeComplexScenario("ComplexWithoutCache");
    }

    @Test
    public void testWithCache() throws Exception {
        repository = CachingEventSourcingRepository.<TestAggregate>builder()
                .aggregateType(TestAggregate.class)
                .aggregateFactory(aggregateFactory)
                .eventStore(eventStore)
                .cache(realCache)
                .build();
        executeComplexScenario("ComplexWithCache");
    }

    @Test
    public void testMinimalScenarioWithoutCache() throws Exception {
        repository = CachingEventSourcingRepository.<TestAggregate>builder()
                .aggregateType(TestAggregate.class)
                .aggregateFactory(aggregateFactory)
                .eventStore(eventStore)
                .cache(NoCache.INSTANCE)
                .build();
        testMinimalScenario("MinimalScenarioWithoutCache");
    }

    @Test
    public void testMinimalScenarioWithCache() throws Exception {
        repository = CachingEventSourcingRepository.<TestAggregate>builder()
                .aggregateType(TestAggregate.class)
                .aggregateFactory(aggregateFactory)
                .eventStore(eventStore)
                .cache(realCache)
                .build();
        testMinimalScenario("MinimalScenarioWithCache");
    }


    @SuppressWarnings("unchecked")
    public void testMinimalScenario(String id) throws Exception {
        // Execute commands to update this aggregate after the creation (previousToken = null)
<<<<<<< HEAD
        SimpleEventHandlerInvoker eventHandlerInvoker =
                SimpleEventHandlerInvoker.builder()
                                         .eventListeners(
                                                 new CommandExecutingEventListener("1", null, true),
                                                 new CommandExecutingEventListener("2", null, true)
                                         )
                                         .build();
        SubscribingEventProcessor eventProcessor =
                SubscribingEventProcessor.builder()
                                         .name("test")
                                         .eventHandlerInvoker(eventHandlerInvoker)
                                         .messageSource(eventStore)
                                         .build();
=======
        SubscribingEventProcessor eventProcessor = new SubscribingEventProcessor(
                "test",
                new SimpleEventHandlerInvoker(new CommandExecutingEventHandler("1", null, true),
                                              new CommandExecutingEventHandler("2", null, true)), eventStore);
>>>>>>> 2611fa2d
        eventProcessor.start();

        UnitOfWork<?> uow = DefaultUnitOfWork.startAndGet(null);
        repository.newInstance(() -> new TestAggregate(id));
        uow.commit();

        TestAggregate verify = loadAggregate(id);
        assertEquals(2, verify.tokens.size());
        assertTrue(verify.tokens.containsAll(asList("1", "2")));
    }

    @SuppressWarnings("unchecked")
    private void executeComplexScenario(String id) throws Exception {
        // Unit Of Work hierarchy:
        // root ("2")
        //		4
        //			8
        // 				10 <- rolled back
        //			9
        //		5
        //		3
        //			6
        //				7
        //

        // Execute commands to update this aggregate after the creation (previousToken = null)
<<<<<<< HEAD
        SimpleEventHandlerInvoker eventHandlerInvoker =
                SimpleEventHandlerInvoker.builder()
                                         .eventListeners(new CommandExecutingEventListener("UOW4", null, true),
                                                         new CommandExecutingEventListener("UOW5", null, true),
                                                         new CommandExecutingEventListener("UOW3", null, true),
                                                         // Execute commands to update after the previous update has been performed
                                                         new CommandExecutingEventListener("UOW7", "UOW6", true),
                                                         new CommandExecutingEventListener("UOW6", "UOW3", true),

                                                         new CommandExecutingEventListener("UOW10", "UOW8", false),
                                                         new CommandExecutingEventListener("UOW9", "UOW4", true),
                                                         new CommandExecutingEventListener("UOW8", "UOW4", true)
                                         ).build();
        SubscribingEventProcessor eventProcessor =
                SubscribingEventProcessor.builder()
                                         .name("test")
                                         .eventHandlerInvoker(eventHandlerInvoker)
                                         .messageSource(eventStore)
                                         .build();
=======
        SubscribingEventProcessor eventProcessor = new SubscribingEventProcessor(
                "test",
                new SimpleEventHandlerInvoker(new CommandExecutingEventHandler("UOW4", null, true),
                                              new CommandExecutingEventHandler("UOW5", null, true),
                                              new CommandExecutingEventHandler("UOW3", null, true),

                                              // Execute commands to update after the previous update has been performed
                                              new CommandExecutingEventHandler("UOW7", "UOW6", true),
                                              new CommandExecutingEventHandler("UOW6", "UOW3", true),

                                              new CommandExecutingEventHandler("UOW10", "UOW8", false),
                                              new CommandExecutingEventHandler("UOW9", "UOW4", true),
                                              new CommandExecutingEventHandler("UOW8", "UOW4", true)), eventStore);
>>>>>>> 2611fa2d
        eventProcessor.start();

        // First command: Create Aggregate
        UnitOfWork<?> uow1 = DefaultUnitOfWork.startAndGet(null);
        repository.newInstance(() -> new TestAggregate(id));
        uow1.commit();

        TestAggregate verify = loadAggregate(id);

        assertEquals(id, verify.id);
        assertTrue(verify.tokens.containsAll(asList(//
                                                    "UOW3", "UOW4", "UOW5", "UOW6", "UOW7", "UOW8", "UOW9")));
        assertFalse(verify.tokens.contains("UOW10"));
        assertEquals(7, verify.tokens.size());
        for (int i = 0; i < verify.tokens.size(); i++) {
            assertTrue("Expected event with sequence number " + i + " but got :" + events.get(i),
                       events.get(i).startsWith(i + " "));
        }
    }

    @SuppressWarnings("unchecked")
    private TestAggregate loadAggregate(String id) {
        UnitOfWork<?> uow = DefaultUnitOfWork.startAndGet(null);
        Aggregate<TestAggregate> verify = repository.load(id);
        uow.rollback();
        return verify.invoke(Function.identity());
    }

    /**
     * Capture information about events that are published
     */
    private static final class LoggingEventHandler implements EventMessageHandler {

        private final List<String> events;

        private LoggingEventHandler(List<String> events) {
            this.events = events;
        }

        @SuppressWarnings("rawtypes")
        @Override
        public Object handle(EventMessage event) {
            GenericDomainEventMessage e = (GenericDomainEventMessage) event;
            String str = String.format("%d - %s(%s) ID %s %s", //
                                       e.getSequenceNumber(), //
                                       e.getPayloadType().getSimpleName(), //
                                       e.getAggregateIdentifier(), //
                                       e.getIdentifier(), //
                                       e.getPayload());
            events.add(str);
            return null;
        }
    }

    /*
     * Domain Model
     */

    public static class AggregateCreatedEvent implements Serializable {

        @AggregateIdentifier
        private final String id;

        public AggregateCreatedEvent(String id) {
            this.id = id;
        }

        @Override
        public String toString() {
            return getClass().getSimpleName() + "@" + Integer.toHexString(hashCode()) + ": " + id;
        }
    }

    public static class AggregateUpdatedEvent implements Serializable {

        @AggregateIdentifier
        private final String id;
        private final String token;

        public AggregateUpdatedEvent(String id, String token) {
            this.id = id;
            this.token = token;
        }

        @Override
        public String toString() {
            return getClass().getSimpleName() + "@" + Integer.toHexString(hashCode()) + ": " + id + "/" + token;
        }
    }

    public static class TestAggregate implements Serializable {

        @AggregateIdentifier
        public String id;

        public Set<String> tokens = new HashSet<>();

        @SuppressWarnings("unused")
        private TestAggregate() {
        }

        public TestAggregate(String id) {
            apply(new AggregateCreatedEvent(id));
        }

        public void update(String token) {
            apply(new AggregateUpdatedEvent(id, token));
        }

        @EventSourcingHandler
        private void created(AggregateCreatedEvent event) {
            this.id = event.id;
        }

        @EventSourcingHandler
        private void updated(AggregateUpdatedEvent event) {
            tokens.add(event.token);
        }
    }

    /**
     * Simulate event on bus -> command handler -> subsequent command (w/ unit of work)
     */
    private final class CommandExecutingEventHandler implements EventMessageHandler {

        private final String token;
        private final String previousToken;
        private final boolean commit;

        private CommandExecutingEventHandler(String token, String previousToken, boolean commit) {
            this.token = token;
            this.previousToken = previousToken;
            this.commit = commit;
        }

        @Override
        public Object handle(EventMessage<?> event) {
            Object payload = event.getPayload();

            if (previousToken == null && payload instanceof AggregateCreatedEvent) {
                AggregateCreatedEvent created = (AggregateCreatedEvent) payload;

                UnitOfWork<EventMessage<?>> nested = DefaultUnitOfWork.startAndGet(event);
                nested.execute(() -> {
                    Aggregate<TestAggregate> aggregate = repository.load(created.id);
                    aggregate.execute(r -> r.update(token));
                });
            }

            if (previousToken != null && payload instanceof AggregateUpdatedEvent) {
                AggregateUpdatedEvent updated = (AggregateUpdatedEvent) payload;
                if (updated.token.equals(previousToken)) {
                    UnitOfWork<EventMessage<?>> nested = DefaultUnitOfWork.startAndGet(event);
                    if (commit) {
                        nested.execute(() -> {
                            Aggregate<TestAggregate> aggregate = repository.load(updated.id);
                            aggregate.execute(r -> r.update(token));
                        });
                    } else {
                        try {
                            Aggregate<TestAggregate> aggregate = repository.load(updated.id);
                            aggregate.execute(r -> r.update(token));
                        } finally {
                            nested.rollback();
                        }
                    }
                }
            }
            return null;
        }
    }
}<|MERGE_RESOLUTION|>--- conflicted
+++ resolved
@@ -107,19 +107,14 @@
         eventStore = EmbeddedEventStore.builder().storageEngine(new InMemoryEventStorageEngine()).build();
         SimpleEventHandlerInvoker eventHandlerInvoker =
                 SimpleEventHandlerInvoker.builder()
-                                         .eventListeners(new LoggingEventListener(events))
+                                         .eventListeners(new LoggingEventHandler(events))
                                          .build();
         SubscribingEventProcessor eventProcessor =
-<<<<<<< HEAD
                 SubscribingEventProcessor.builder()
                                          .name("test")
                                          .eventHandlerInvoker(eventHandlerInvoker)
                                          .messageSource(eventStore)
                                          .build();
-=======
-                new SubscribingEventProcessor("test", new SimpleEventHandlerInvoker(new LoggingEventHandler(events)),
-                                              eventStore);
->>>>>>> 2611fa2d
         eventProcessor.start();
         events.clear();
         aggregateFactory = new GenericAggregateFactory<>(TestAggregate.class);
@@ -173,12 +168,11 @@
     @SuppressWarnings("unchecked")
     public void testMinimalScenario(String id) throws Exception {
         // Execute commands to update this aggregate after the creation (previousToken = null)
-<<<<<<< HEAD
         SimpleEventHandlerInvoker eventHandlerInvoker =
                 SimpleEventHandlerInvoker.builder()
                                          .eventListeners(
-                                                 new CommandExecutingEventListener("1", null, true),
-                                                 new CommandExecutingEventListener("2", null, true)
+                                                 new CommandExecutingEventHandler("1", null, true),
+                                                 new CommandExecutingEventHandler("2", null, true)
                                          )
                                          .build();
         SubscribingEventProcessor eventProcessor =
@@ -187,12 +181,6 @@
                                          .eventHandlerInvoker(eventHandlerInvoker)
                                          .messageSource(eventStore)
                                          .build();
-=======
-        SubscribingEventProcessor eventProcessor = new SubscribingEventProcessor(
-                "test",
-                new SimpleEventHandlerInvoker(new CommandExecutingEventHandler("1", null, true),
-                                              new CommandExecutingEventHandler("2", null, true)), eventStore);
->>>>>>> 2611fa2d
         eventProcessor.start();
 
         UnitOfWork<?> uow = DefaultUnitOfWork.startAndGet(null);
@@ -219,19 +207,18 @@
         //
 
         // Execute commands to update this aggregate after the creation (previousToken = null)
-<<<<<<< HEAD
         SimpleEventHandlerInvoker eventHandlerInvoker =
                 SimpleEventHandlerInvoker.builder()
-                                         .eventListeners(new CommandExecutingEventListener("UOW4", null, true),
-                                                         new CommandExecutingEventListener("UOW5", null, true),
-                                                         new CommandExecutingEventListener("UOW3", null, true),
+                                         .eventListeners(new CommandExecutingEventHandler("UOW4", null, true),
+                                                         new CommandExecutingEventHandler("UOW5", null, true),
+                                                         new CommandExecutingEventHandler("UOW3", null, true),
                                                          // Execute commands to update after the previous update has been performed
-                                                         new CommandExecutingEventListener("UOW7", "UOW6", true),
-                                                         new CommandExecutingEventListener("UOW6", "UOW3", true),
-
-                                                         new CommandExecutingEventListener("UOW10", "UOW8", false),
-                                                         new CommandExecutingEventListener("UOW9", "UOW4", true),
-                                                         new CommandExecutingEventListener("UOW8", "UOW4", true)
+                                                         new CommandExecutingEventHandler("UOW7", "UOW6", true),
+                                                         new CommandExecutingEventHandler("UOW6", "UOW3", true),
+
+                                                         new CommandExecutingEventHandler("UOW10", "UOW8", false),
+                                                         new CommandExecutingEventHandler("UOW9", "UOW4", true),
+                                                         new CommandExecutingEventHandler("UOW8", "UOW4", true)
                                          ).build();
         SubscribingEventProcessor eventProcessor =
                 SubscribingEventProcessor.builder()
@@ -239,21 +226,6 @@
                                          .eventHandlerInvoker(eventHandlerInvoker)
                                          .messageSource(eventStore)
                                          .build();
-=======
-        SubscribingEventProcessor eventProcessor = new SubscribingEventProcessor(
-                "test",
-                new SimpleEventHandlerInvoker(new CommandExecutingEventHandler("UOW4", null, true),
-                                              new CommandExecutingEventHandler("UOW5", null, true),
-                                              new CommandExecutingEventHandler("UOW3", null, true),
-
-                                              // Execute commands to update after the previous update has been performed
-                                              new CommandExecutingEventHandler("UOW7", "UOW6", true),
-                                              new CommandExecutingEventHandler("UOW6", "UOW3", true),
-
-                                              new CommandExecutingEventHandler("UOW10", "UOW8", false),
-                                              new CommandExecutingEventHandler("UOW9", "UOW4", true),
-                                              new CommandExecutingEventHandler("UOW8", "UOW4", true)), eventStore);
->>>>>>> 2611fa2d
         eventProcessor.start();
 
         // First command: Create Aggregate
