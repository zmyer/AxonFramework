--- conflicted
+++ resolved
@@ -90,40 +90,6 @@
 
     @Test
     public void testMultipleAssignmentsWithProvidedProcessorName() {
-<<<<<<< HEAD
-        SagaConfiguration<Saga1> saga1Configuration = SagaConfiguration
-                .subscribingSagaManager(Saga1.class, "myProcessor");
-        SagaConfiguration<Saga2> saga2Configuration = SagaConfiguration.subscribingSagaManager(Saga2.class);
-        SagaConfiguration<Saga3> saga3Configuration = SagaConfiguration
-                .subscribingSagaManager(Saga3.class, "myProcessor");
-        EventHandlingConfiguration eventHandlingConfiguration = new EventHandlingConfiguration()
-                .registerEventHandler(config -> new EventHandler1());
-        EventProcessingConfiguration epr = new EventProcessingConfiguration()
-                .registerEventProcessor("myProcessor", (name, conf, eventHandlerInvoker) ->
-                        SubscribingEventProcessor.builder()
-                                                 .name(name)
-                                                 .eventHandlerInvoker(eventHandlerInvoker)
-                                                 .messageSource(conf.eventBus())
-                                                 .build());
-        Configuration configuration = DefaultConfigurer.defaultConfiguration()
-                                                       .registerModule(epr)
-                                                       .registerModule(saga1Configuration)
-                                                       .registerModule(saga2Configuration)
-                                                       .registerModule(saga3Configuration)
-                                                       .registerModule(eventHandlingConfiguration)
-                                                       .buildConfiguration();
-
-        assertNotNull(saga1Configuration.getProcessor());
-        assertNotNull(saga2Configuration.getProcessor());
-        assertNotNull(saga3Configuration.getProcessor());
-        assertNotNull(configuration.eventProcessingConfiguration().eventProcessor("processor1").get());
-        assertEquals(saga1Configuration.getProcessor(), saga3Configuration.getProcessor());
-        assertEquals(saga2Configuration.getProcessor(),
-                     configuration.eventProcessingConfiguration().eventProcessor("processor1").get());
-        assertNotEquals(saga2Configuration.getProcessor(), saga3Configuration.getProcessor());
-        assertNotEquals(configuration.eventProcessingConfiguration().eventProcessor("processor1").get(),
-                        saga3Configuration.getProcessor());
-=======
         SagaConfiguration<Saga1> saga1Configuration = SagaConfiguration.forType(Saga1.class)
                                                                        .configure();
         SagaConfiguration<Saga2> saga2Configuration = SagaConfiguration.forType(Saga2.class)
@@ -156,36 +122,10 @@
                         saga3Configuration.eventProcessor());
         assertNotEquals(configuration.eventProcessingConfiguration().eventProcessor("someOtherProcessor").get(),
                         saga3Configuration.eventProcessor());
->>>>>>> 2611fa2d
     }
 
     @Test
     public void testProcessorGroupAssignment() {
-<<<<<<< HEAD
-        SagaConfiguration<Saga1> saga1Configuration = SagaConfiguration.subscribingSagaManager(Saga1.class);
-        SagaConfiguration<Saga2> saga2Configuration = SagaConfiguration.subscribingSagaManager(Saga2.class,
-                                                                                               "processor1");
-        SagaConfiguration<Saga3> saga3Configuration = SagaConfiguration.subscribingSagaManager(Saga3.class);
-        EventProcessingConfiguration epr = new EventProcessingConfiguration()
-                .registerEventProcessor("myProcessor", (name, conf, eventHandlerInvoker) ->
-                        SubscribingEventProcessor.builder()
-                                                 .name(name)
-                                                 .eventHandlerInvoker(eventHandlerInvoker)
-                                                 .messageSource(conf.eventBus())
-                                                 .build())
-                .assignProcessingGroup("processor1", "myProcessor");
-
-        DefaultConfigurer.defaultConfiguration()
-                         .registerModule(epr)
-                         .registerModule(saga1Configuration)
-                         .registerModule(saga2Configuration)
-                         .registerModule(saga3Configuration)
-                         .buildConfiguration();
-
-        assertEquals("myProcessor", saga1Configuration.getProcessor().getName());
-        assertEquals("myProcessor", saga2Configuration.getProcessor().getName());
-        assertEquals("Saga3Processor", saga3Configuration.getProcessor().getName());
-=======
         SagaConfiguration<Saga1> saga1Configuration = SagaConfiguration.forType(Saga1.class)
                                                                        .configure();
         SagaConfiguration<Saga2> saga2Configuration = SagaConfiguration.forType(Saga2.class)
@@ -205,37 +145,10 @@
         assertEquals("myProcessor", saga1Configuration.eventProcessor().getName());
         assertEquals("myProcessor", saga2Configuration.eventProcessor().getName());
         assertEquals("Saga3Processor", saga3Configuration.eventProcessor().getName());
->>>>>>> 2611fa2d
     }
 
     @Test
     public void testProcessorGroupAssignmentByRule() {
-<<<<<<< HEAD
-        SagaConfiguration<Saga1> saga1Configuration = SagaConfiguration.subscribingSagaManager(Saga1.class);
-        SagaConfiguration<Saga2> saga2Configuration = SagaConfiguration.subscribingSagaManager(Saga2.class,
-                                                                                               "processor1");
-        SagaConfiguration<Saga3> saga3Configuration = SagaConfiguration.subscribingSagaManager(Saga3.class,
-                                                                                               "processor1");
-        EventProcessingConfiguration epr = new EventProcessingConfiguration()
-                .registerEventProcessor("myProcessor", (name, conf, eventHandlerInvoker) ->
-                        SubscribingEventProcessor.builder()
-                                                 .name(name)
-                                                 .eventHandlerInvoker(eventHandlerInvoker)
-                                                 .messageSource(conf.eventBus())
-                                                 .build())
-                .assignProcessingGroup(group -> "myProcessor");
-
-        DefaultConfigurer.defaultConfiguration()
-                         .registerModule(epr)
-                         .registerModule(saga1Configuration)
-                         .registerModule(saga2Configuration)
-                         .registerModule(saga3Configuration)
-                         .buildConfiguration();
-
-        assertEquals("myProcessor", saga1Configuration.getProcessor().getName());
-        assertEquals("myProcessor", saga2Configuration.getProcessor().getName());
-        assertEquals("myProcessor", saga3Configuration.getProcessor().getName());
-=======
         SagaConfiguration<Saga1> saga1Configuration = SagaConfiguration.forType(Saga1.class)
                                                                        .configure();
         SagaConfiguration<Saga2> saga2Configuration = SagaConfiguration.forType(Saga2.class)
@@ -257,7 +170,6 @@
         assertEquals("myProcessor", saga1Configuration.eventProcessor().getName());
         assertEquals("myProcessor", saga2Configuration.eventProcessor().getName());
         assertEquals("myProcessor", saga3Configuration.eventProcessor().getName());
->>>>>>> 2611fa2d
     }
 
     @ProcessingGroup("processor1")
