/*
 * Copyright (c) 2010-2012. Axon Framework
 *
 * Licensed under the Apache License, Version 2.0 (the "License");
 * you may not use this file except in compliance with the License.
 * You may obtain a copy of the License at
 *
 *     http://www.apache.org/licenses/LICENSE-2.0
 *
 * Unless required by applicable law or agreed to in writing, software
 * distributed under the License is distributed on an "AS IS" BASIS,
 * WITHOUT WARRANTIES OR CONDITIONS OF ANY KIND, either express or implied.
 * See the License for the specific language governing permissions and
 * limitations under the License.
 */

package org.axonframework.saga.annotation;

import org.axonframework.common.annotation.MethodMessageHandler;
import org.axonframework.common.property.PropertyAccessStrategy;
import org.axonframework.common.property.Getter;
import org.axonframework.domain.EventMessage;
import org.axonframework.saga.AssociationValue;
import org.axonframework.saga.SagaCreationPolicy;

import java.lang.reflect.Method;

<<<<<<< HEAD
=======
import static java.lang.String.format;
import static org.axonframework.common.ReflectionUtils.methodsOf;
>>>>>>> 05940332

/**
 * A data holder containing information of {@link SagaEventHandler} annotated methods.
 *
 * @author Allard Buijze
 * @since 2.0
 */
public class SagaMethodMessageHandler implements Comparable<SagaMethodMessageHandler> {

    private static final SagaMethodMessageHandler NO_HANDLER_CONFIGURATION =
            new SagaMethodMessageHandler(SagaCreationPolicy.NONE, null, null, null);

    /**
     * Returns a SagaMethodMessageHandler indicating that a inspected method is *not* a SagaEventHandler.
     *
     * @return a SagaMethodMessageHandler indicating that a inspected method is *not* a SagaEventHandler
     */
    public static SagaMethodMessageHandler noHandler() {
        return NO_HANDLER_CONFIGURATION;
    }

    private final SagaCreationPolicy creationPolicy;
    private final MethodMessageHandler handlerMethod;
    private final String associationKey;
    private final Getter associationProperty;

    /**
     * Create a SagaMethodMessageHandler for the given <code>methodHandler</code>. The SagaMethodMessageHandler add
     * information specific to the behavior of Sagas, such as the association value and creation policy.
     *
     * @param methodHandler The handler for incoming events
     * @return a SagaMethodMessageHandler for the handler
     */
    public static SagaMethodMessageHandler getInstance(MethodMessageHandler methodHandler) {
        Method handlerMethod = methodHandler.getMethod();
        SagaEventHandler handlerAnnotation = handlerMethod.getAnnotation(SagaEventHandler.class);
        String associationPropertyName = handlerAnnotation.associationProperty();
<<<<<<< HEAD
        Getter associationProperty = PropertyAccessStrategy.getter(methodHandler.getPayloadType(), associationPropertyName);
=======
        Method associationProperty = methodForProperty(methodHandler.getPayloadType(), associationPropertyName);
        if (associationProperty == null) {
            throw new AxonConfigurationException(format("SagaEventHandler %s.%s defines a property %s that is not "
                                                                + "defined on the Event it declares to handle (%s)",
                                                        methodHandler.getMethod().getDeclaringClass().getName(),
                                                        methodHandler.getMethodName(), associationPropertyName,
                                                        methodHandler.getPayloadType().getName()));
        }
>>>>>>> 05940332
        String associationKey = handlerAnnotation.keyName().isEmpty()
                ? associationPropertyName
                : handlerAnnotation.keyName();
        StartSaga startAnnotation = handlerMethod.getAnnotation(StartSaga.class);
        SagaCreationPolicy sagaCreationPolicy;
        if (startAnnotation == null) {
            sagaCreationPolicy = SagaCreationPolicy.NONE;
        } else if (startAnnotation.forceNew()) {
            sagaCreationPolicy = SagaCreationPolicy.ALWAYS;
        } else {
            sagaCreationPolicy = SagaCreationPolicy.IF_NONE_FOUND;
        }

        return new SagaMethodMessageHandler(sagaCreationPolicy, methodHandler, associationKey, associationProperty);
    }

    /**
     * Creates a SagaMethodMessageHandler.
     *
     * @param creationPolicy      The creation policy for the handlerMethod
     * @param handler             The handler for the event
     * @param associationKey      The association key configured for this handler
     * @param associationProperty The association property configured for this handler
     */
    protected SagaMethodMessageHandler(SagaCreationPolicy creationPolicy, MethodMessageHandler handler,
                                       String associationKey, Getter associationProperty) {
        this.creationPolicy = creationPolicy;
        this.handlerMethod = handler;
        this.associationKey = associationKey;
        this.associationProperty = associationProperty;
    }

    /**
     * Indicates whether the inspected method is an Event Handler.
     *
     * @return true if the saga has a handler
     */
    public boolean isHandlerAvailable() {
        return handlerMethod != null;
    }

    /**
     * The AssociationValue to find the saga instance with, or <code>null</code> if no AssociationValue can be found on
     * the given <code>eventMessage</code>.
     *
     * @param eventMessage The event message containing the value of the association
     * @return the AssociationValue to find the saga instance with, or <code>null</code> if none found
     */
    public AssociationValue getAssociationValue(EventMessage eventMessage) {
        if (associationProperty == null) {
            return null;
        }

        Object associationValue = associationProperty.getValue(eventMessage.getPayload());
        return associationValue == null ? null : new AssociationValue(associationKey, associationValue.toString());
    }

    /**
     * Returns the creation policy of the inspected method.
     *
     * @return the creation policy of the inspected method
     */
    public SagaCreationPolicy getCreationPolicy() {
        return creationPolicy;
    }

<<<<<<< HEAD
=======
    private static Method methodForProperty(Class<?> declaringClass, String propertyName) {
        String getter = "get" + propertyName.substring(0, 1).toUpperCase(Locale.ENGLISH) + propertyName.substring(1);
        for (Method method : methodsOf(declaringClass)) {
            String methodName = method.getName();
            if (method.getParameterTypes().length == 0
                    && !Void.TYPE.equals(method.getReturnType())
                    && (propertyName.equals(methodName) || getter.equals(methodName))) {
                return method;
            }
        }
        return null;
    }

>>>>>>> 05940332
    /**
     * Indicates whether this Handler is suitable for the given <code>message</code>.
     *
     * @param message The message to inspect
     * @return <code>true</code> if this handler can handle the message, otherwise <code>false</code>.
     */
    public boolean matches(EventMessage message) {
        return handlerMethod != null && handlerMethod.matches(message);
    }

    @Override
    public int compareTo(SagaMethodMessageHandler o) {
        if (this.handlerMethod == null && o.handlerMethod == null) {
            return 0;
        } else if (this.handlerMethod == null) {
            return -1;
        } else if (o.handlerMethod == null) {
            return 1;
        }
        return handlerMethod.compareTo(o.handlerMethod);
    }

    @Override
    public boolean equals(Object o) {
        if (this == o) {
            return true;
        }
        if (o == null || getClass() != o.getClass()) {
            return false;
        }

        SagaMethodMessageHandler that = (SagaMethodMessageHandler) o;

        return !(handlerMethod != null ? !handlerMethod.equals(that.handlerMethod) : that.handlerMethod != null);
    }

    @Override
    public int hashCode() {
        return handlerMethod != null ? handlerMethod.hashCode() : 0;
    }
}<|MERGE_RESOLUTION|>--- conflicted
+++ resolved
@@ -16,20 +16,17 @@
 
 package org.axonframework.saga.annotation;
 
+import org.axonframework.common.AxonConfigurationException;
 import org.axonframework.common.annotation.MethodMessageHandler;
+import org.axonframework.common.property.Getter;
 import org.axonframework.common.property.PropertyAccessStrategy;
-import org.axonframework.common.property.Getter;
 import org.axonframework.domain.EventMessage;
 import org.axonframework.saga.AssociationValue;
 import org.axonframework.saga.SagaCreationPolicy;
 
 import java.lang.reflect.Method;
 
-<<<<<<< HEAD
-=======
 import static java.lang.String.format;
-import static org.axonframework.common.ReflectionUtils.methodsOf;
->>>>>>> 05940332
 
 /**
  * A data holder containing information of {@link SagaEventHandler} annotated methods.
@@ -67,10 +64,8 @@
         Method handlerMethod = methodHandler.getMethod();
         SagaEventHandler handlerAnnotation = handlerMethod.getAnnotation(SagaEventHandler.class);
         String associationPropertyName = handlerAnnotation.associationProperty();
-<<<<<<< HEAD
-        Getter associationProperty = PropertyAccessStrategy.getter(methodHandler.getPayloadType(), associationPropertyName);
-=======
-        Method associationProperty = methodForProperty(methodHandler.getPayloadType(), associationPropertyName);
+        Getter associationProperty = PropertyAccessStrategy.getter(methodHandler.getPayloadType(),
+                                                                   associationPropertyName);
         if (associationProperty == null) {
             throw new AxonConfigurationException(format("SagaEventHandler %s.%s defines a property %s that is not "
                                                                 + "defined on the Event it declares to handle (%s)",
@@ -78,7 +73,6 @@
                                                         methodHandler.getMethodName(), associationPropertyName,
                                                         methodHandler.getPayloadType().getName()));
         }
->>>>>>> 05940332
         String associationKey = handlerAnnotation.keyName().isEmpty()
                 ? associationPropertyName
                 : handlerAnnotation.keyName();
@@ -145,22 +139,6 @@
         return creationPolicy;
     }
 
-<<<<<<< HEAD
-=======
-    private static Method methodForProperty(Class<?> declaringClass, String propertyName) {
-        String getter = "get" + propertyName.substring(0, 1).toUpperCase(Locale.ENGLISH) + propertyName.substring(1);
-        for (Method method : methodsOf(declaringClass)) {
-            String methodName = method.getName();
-            if (method.getParameterTypes().length == 0
-                    && !Void.TYPE.equals(method.getReturnType())
-                    && (propertyName.equals(methodName) || getter.equals(methodName))) {
-                return method;
-            }
-        }
-        return null;
-    }
-
->>>>>>> 05940332
     /**
      * Indicates whether this Handler is suitable for the given <code>message</code>.
      *
