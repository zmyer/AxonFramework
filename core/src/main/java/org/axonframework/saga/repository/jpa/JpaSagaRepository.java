--- conflicted
+++ resolved
@@ -158,24 +158,12 @@
     protected Set<String> findAssociatedSagaIdentifiers(Class<? extends Saga> type, AssociationValue associationValue) {
         EntityManager entityManager = entityManagerProvider.getEntityManager();
         List<String> entries =
-<<<<<<< HEAD
                 entityManager.createNamedQuery(FIND_ASSOCIATION_IDS_NAMED_QUERY)
                         .setParameter("associationKey", associationValue.getKey())
                         .setParameter("associationValue", associationValue.getValue())
                         .setParameter("sagaType", typeOf(type))
                         .getResultList();
-        return new TreeSet<String>(entries);
-=======
-                entityManager.createQuery("SELECT ae.sagaId FROM AssociationValueEntry ae "
-                                                  + "WHERE ae.associationKey = :associationKey "
-                                                  + "AND ae.associationValue = :associationValue "
-                                                  + "AND ae.sagaType = :sagaType")
-                             .setParameter("associationKey", associationValue.getKey())
-                             .setParameter("associationValue", associationValue.getValue())
-                             .setParameter("sagaType", typeOf(type))
-                             .getResultList();
         return new TreeSet<>(entries);
->>>>>>> ab54f877
     }
 
     @Override
