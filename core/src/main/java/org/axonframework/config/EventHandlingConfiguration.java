--- conflicted
+++ resolved
@@ -18,22 +18,9 @@
 import org.axonframework.common.annotation.AnnotationUtils;
 import org.axonframework.common.transaction.NoTransactionManager;
 import org.axonframework.common.transaction.TransactionManager;
-<<<<<<< HEAD
-import org.axonframework.eventhandling.DirectEventProcessingStrategy;
-import org.axonframework.eventhandling.EventMessage;
-import org.axonframework.eventhandling.EventProcessor;
-import org.axonframework.eventhandling.ListenerInvocationErrorHandler;
-import org.axonframework.eventhandling.LoggingErrorHandler;
-import org.axonframework.eventhandling.PropagatingErrorHandler;
-import org.axonframework.eventhandling.SimpleEventHandlerInvoker;
-import org.axonframework.eventhandling.SubscribingEventProcessor;
-import org.axonframework.eventhandling.TrackedEventMessage;
-import org.axonframework.eventhandling.TrackingEventProcessor;
-=======
 import org.axonframework.eventhandling.*;
 import org.axonframework.eventhandling.async.SequencingPolicy;
 import org.axonframework.eventhandling.async.SequentialPerAggregatePolicy;
->>>>>>> e32fc3b2
 import org.axonframework.eventhandling.tokenstore.TokenStore;
 import org.axonframework.eventhandling.tokenstore.inmemory.InMemoryTokenStore;
 import org.axonframework.messaging.Message;
@@ -41,8 +28,8 @@
 import org.axonframework.messaging.StreamableMessageSource;
 import org.axonframework.messaging.SubscribableMessageSource;
 import org.axonframework.messaging.interceptors.CorrelationDataInterceptor;
-<<<<<<< HEAD
 import org.axonframework.monitoring.MessageMonitor;
+import org.axonframework.messaging.unitofwork.RollbackConfigurationType;
 
 import java.util.ArrayList;
 import java.util.Collections;
@@ -51,11 +38,6 @@
 import java.util.Map;
 import java.util.Objects;
 import java.util.Optional;
-=======
-import org.axonframework.messaging.unitofwork.RollbackConfigurationType;
-
-import java.util.*;
->>>>>>> e32fc3b2
 import java.util.function.BiFunction;
 import java.util.function.Function;
 import java.util.function.Predicate;
@@ -245,18 +227,23 @@
     }
 
     private EventProcessor buildTrackingEventProcessor(Configuration conf, String name, List<?> handlers,
-<<<<<<< HEAD
-                                                       Function<Configuration, StreamableMessageSource<TrackedEventMessage<?>>> source) {
+                                                       Function<Configuration, TrackingEventProcessorConfiguration> config,
+                                                       Function<Configuration, StreamableMessageSource<TrackedEventMessage<?>>> source,
+                                                       Function<Configuration, SequencingPolicy<? super EventMessage<?>>> sequencingPolicy) {
         return new TrackingEventProcessor(name,
                                           new SimpleEventHandlerInvoker(handlers,
                                                                         conf.parameterResolverFactory(),
                                                                         conf.getComponent(
                                                                                 ListenerInvocationErrorHandler.class,
-                                                                                LoggingErrorHandler::new)),
+                                                                                LoggingErrorHandler::new),
+                                                                              sequencingPolicy.apply(conf)),
                                           source.apply(conf),
                                           conf.getComponent(TokenStore.class, InMemoryTokenStore::new),
                                           conf.getComponent(TransactionManager.class, NoTransactionManager::instance),
-                                          getMessageMonitor(conf, EventProcessor.class, name));
+                                          getMessageMonitor(conf, EventProcessor.class, name),
+                                          RollbackConfigurationType.ANY_THROWABLE,
+                                          PropagatingErrorHandler.instance(),
+                                          config.apply(conf));
     }
 
     private MessageMonitor<? super Message<?>> getMessageMonitor(Configuration configuration, Class<?> componentType, String componentName) {
@@ -265,24 +252,6 @@
         } else {
             return configuration.messageMonitor(componentType, componentName);
         }
-=======
-                                                       Function<Configuration, TrackingEventProcessorConfiguration> config,
-                                                       Function<Configuration, StreamableMessageSource<TrackedEventMessage<?>>> source,
-                                                       Function<Configuration, SequencingPolicy<? super EventMessage<?>>> sequencingPolicy) {
-        return new TrackingEventProcessor(name, new SimpleEventHandlerInvoker(handlers,
-                                                                              conf.parameterResolverFactory(),
-                                                                              conf.getComponent(
-                                                                                      ListenerInvocationErrorHandler.class,
-                                                                                      LoggingErrorHandler::new),
-                                                                              sequencingPolicy.apply(conf)),
-                                          source.apply(conf),
-                                          conf.getComponent(TokenStore.class, InMemoryTokenStore::new),
-                                          conf.getComponent(TransactionManager.class, NoTransactionManager::instance),
-                                          conf.messageMonitor(TrackingEventProcessor.class, name),
-                                          RollbackConfigurationType.ANY_THROWABLE,
-                                          PropagatingErrorHandler.instance(),
-                                          config.apply(conf));
->>>>>>> e32fc3b2
     }
 
     /**
