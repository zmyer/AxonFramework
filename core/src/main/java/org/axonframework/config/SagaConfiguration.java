/*
 * Copyright (c) 2010-2018. Axon Framework
 *
 * Licensed under the Apache License, Version 2.0 (the "License");
 * you may not use this file except in compliance with the License.
 * You may obtain a copy of the License at
 *
 *     http://www.apache.org/licenses/LICENSE-2.0
 *
 * Unless required by applicable law or agreed to in writing, software
 * distributed under the License is distributed on an "AS IS" BASIS,
 * WITHOUT WARRANTIES OR CONDITIONS OF ANY KIND, either express or implied.
 * See the License for the specific language governing permissions and
 * limitations under the License.
 */

package org.axonframework.config;

import org.axonframework.common.Assert;
import org.axonframework.eventhandling.EventProcessor;
import org.axonframework.eventhandling.ListenerInvocationErrorHandler;
import org.axonframework.eventhandling.saga.AbstractSagaManager;
import org.axonframework.eventhandling.saga.AnnotatedSagaManager;
import org.axonframework.eventhandling.saga.SagaRepository;
import org.axonframework.eventhandling.saga.repository.AnnotatedSagaRepository;
import org.axonframework.eventhandling.saga.repository.SagaStore;

import java.util.Optional;
import java.util.function.Function;

import static java.lang.String.format;
import static org.axonframework.common.BuilderUtils.assertNonNull;

/**
 * Represents a set of components needed to configure a Saga. This Saga Configuration should be built using the
 * {@link #forType(Class)} method. This Saga Configuration should be initialized using
 * {@link #initialize(Configuration)} after building it.
 *
 * @param <S> a generic specifying the Saga type
 * @author Milan Savic
 * @since 4.0
 */
public class SagaConfiguration<S> {

    private Configuration config;
    private final SagaConfigurer<S> configurer;
    private Component<AbstractSagaManager<S>> manager;
    private Component<SagaRepository<S>> repository;
    private Component<SagaStore<? super S>> store;

    /**
     * Creates a Saga Configuration using the given {@link SagaConfigurer}.
     *
     * @param sagaConfigurer a {@link SagaConfigurer} to build a Saga Configuration with
     */
    protected SagaConfiguration(SagaConfigurer<S> sagaConfigurer) {
        sagaConfigurer.validate();
        this.configurer = sagaConfigurer;
    }

    /**
     * Gets the Saga Type.
     *
     * @return the Saga Type
     */
    public Class<S> type() {
        return configurer.type;
    }

    /**
     * Retrieve the Saga Manager in this Configuration.
     *
     * @return the Manager for this Saga Configuration
     */
    public Component<AbstractSagaManager<S>> manager() {
        ensureInitialized();
        return manager;
    }

    /**
     * Retrieve the {@link SagaRepository} in this Configuration.
     *
     * @return the {@link SagaRepository} in this Configuration
     */
    public Component<SagaRepository<S>> repository() {
        ensureInitialized();
        return repository;
    }

    /**
     * Retrieve the {@link SagaStore} in this Configuration.
     *
     * @return the {@link SagaStore} in this Configuration
     */
    public Component<SagaStore<? super S>> store() {
        ensureInitialized();
        return store;
    }

    /**
     * Retrieve the Saga's {@link ListenerInvocationErrorHandler}.
     *
     * @return the Saga's {@link ListenerInvocationErrorHandler}
     */
    public ListenerInvocationErrorHandler listenerInvocationErrorHandler() {
        ensureInitialized();
        return config.eventProcessingConfiguration()
                     .listenerInvocationErrorHandler(processingGroup());
    }

    /**
     * Gets the {@link EventProcessor} for this Saga.
     *
     * @param <T> the type of the {@link EventProcessor}
     * @return the {@link EventProcessor} for this Saga
     */
    public <T extends EventProcessor> T eventProcessor() {
        ensureInitialized();
        //noinspection unchecked
        return (T) config.eventProcessingConfiguration()
                         .sagaEventProcessor(configurer.type)
                         .orElseThrow(() -> new IllegalStateException(format(
                                 "Saga %s does not have a processor configured.",
                                 configurer.type)));
    }

    /**
     * Gets the Processing Group this Saga is assigned to.
     *
     * @return the Processing Group this Saga is assigned to
     */
    public String processingGroup() {
        ensureInitialized();
        return config.eventProcessingConfiguration()
                     .sagaProcessingGroup(configurer.type);
    }

    /**
     * Initializes Saga Configuration by using the main {@link Configuration}. After initialization, it is safe to call
     * accessor methods on this Configuration.
     *
     * @param configuration the main {@link Configuration} used to provide components to this Saga Configuration
     */
    public void initialize(Configuration configuration) {
        this.config = configuration;
        String managerName = configurer.type.getSimpleName() + "Manager";
        String repositoryName = configurer.type.getSimpleName() + "Repository";
        store = new Component<>(configuration, "sagaStore", configurer.storeBuilder);
        Function<Configuration, SagaRepository<S>> repositoryBuilder = configurer.repositoryBuilder;
        if (repositoryBuilder == null) {
            repositoryBuilder = c -> AnnotatedSagaRepository.<S>builder()
                    .sagaType(configurer.type)
                    .sagaStore(store.get())
                    .resourceInjector(c.resourceInjector())
                    .parameterResolverFactory(c.parameterResolverFactory())
                    .handlerDefinition(c.handlerDefinition(configurer.type))
                    .build();
        }
        repository = new Component<>(configuration, repositoryName, repositoryBuilder);

        Function<Configuration, AbstractSagaManager<S>> managerBuilder = configurer.managerBuilder;
        if (managerBuilder == null) {
            managerBuilder = c -> {
                EventProcessingConfiguration eventProcessingConfiguration = c.eventProcessingConfiguration();
                return AnnotatedSagaManager.<S>builder()
                        .sagaType(configurer.type)
                        .sagaRepository(repository.get())
                        .parameterResolverFactory(c.parameterResolverFactory())
                        .handlerDefinition(c.handlerDefinition(configurer.type))
                        .listenerInvocationErrorHandler(eventProcessingConfiguration.listenerInvocationErrorHandler(
                                processingGroup()))
                        .build();
            };
        }
<<<<<<< HEAD
    }

    private EventProcessor buildTrackingEventProcessor(String name, Configuration config,
                                                       EventHandlerInvoker eventHandlerInvoker) {
        TrackingEventProcessor trackingEventProcessor =
                TrackingEventProcessor.builder()
                                      .name(name)
                                      .eventHandlerInvoker(eventHandlerInvoker)
                                      .rollbackConfiguration(rollbackConfiguration.get())
                                      .errorHandler(errorHandler.get())
                                      .messageMonitor(messageMonitor.get())
                                      .messageSource(streamableMessageSourceBuilder.apply(config))
                                      .tokenStore(tokenStore.get())
                                      .transactionManager(transactionManager.get())
                                      .trackingEventProcessorConfiguration(trackingEventProcessorConfiguration.get())
                                      .build();
        trackingEventProcessor.registerHandlerInterceptor(
                new CorrelationDataInterceptor<>(config.correlationDataProviders())
        );
        return trackingEventProcessor;
    }

    private EventProcessor buildSubscribingEventProcessor(String name, Configuration config,
                                                          EventHandlerInvoker eventHandlerInvoker) {
        SubscribingEventProcessor subscribingEventProcessor =
                SubscribingEventProcessor.builder()
                                         .name(name)
                                         .eventHandlerInvoker(eventHandlerInvoker)
                                         .rollbackConfiguration(rollbackConfiguration.get())
                                         .errorHandler(errorHandler.get())
                                         .messageMonitor(messageMonitor.get())
                                         .messageSource(subscribableMessageSourceBuilder.apply(config))
                                         .processingStrategy(processingStrategy.apply(config))
                                         .build();
        subscribingEventProcessor.registerHandlerInterceptor(
                new CorrelationDataInterceptor<>(config.correlationDataProviders())
        );
        return subscribingEventProcessor;
=======
        manager = new Component<>(configuration, managerName, managerBuilder);
>>>>>>> 2611fa2d
    }

    /**
     * Retrieve the {@link SagaConfigurer} for given {@code sagaType}.
     *
     * @param sagaType the type of the Saga
     * @param <T>      a generic specifying the Saga type
     * @return a {@link SagaConfigurer} to configure a Saga with
     */
    public static <T> SagaConfigurer<T> forType(Class<T> sagaType) {
        return new SagaConfigurer<T>().type(sagaType);
    }

    /**
     * Builds the default Saga Configuration for given {@code sagaType}. Defaults are taken from {@link
     * EventProcessingConfiguration}.
     *
     * @param sagaType the type of Saga
     * @param <T>      a generic specifying the Saga type
     * @return a default Saga Configuration
     */
    public static <T> SagaConfiguration<T> defaultConfiguration(Class<T> sagaType) {
        return forType(sagaType).configure();
    }

    private void ensureInitialized() {
        Assert.state(config != null, () -> "Configuration is not initialized yet");
    }

    /**
     * Provides mechanisms to configure a {@link SagaConfiguration}.
     *
     * @param <T> a generic specifying the Saga type
     */
    public static class SagaConfigurer<T> {

        private Class<T> type;
        private Function<Configuration, AbstractSagaManager<T>> managerBuilder;
        private Function<Configuration, SagaRepository<T>> repositoryBuilder;
        @SuppressWarnings("unchecked")
        private Function<Configuration, SagaStore<? super T>> storeBuilder =
                c -> c.eventProcessingConfiguration()
                      .sagaStore();

        /**
         * Configures the Saga Type.
         *
         * @param type the type of Saga
         * @return this {@link SagaConfigurer} instance, for fluent interfacing
         */
        public SagaConfigurer<T> type(Class<T> type) {
            assertNonNull(type, "Saga type is not allowed to be null");
            this.type = type;
            return this;
        }

        /**
         * Configures a Saga Manager for this Saga.
         *
         * @param managerBuilder a {@link Function} that builds a Saga Manager
         * @return this {@link SagaConfigurer} instance, for fluent interfacing
         */
        public SagaConfigurer<T> managerBuilder(
                Function<Configuration, AbstractSagaManager<T>> managerBuilder) {
            assertNonNull(managerBuilder, "SagaManager builder is not allowed to be null");
            this.managerBuilder = managerBuilder;
            return this;
        }

        /**
         * Configures a {@link SagaRepository} for this Saga.
         *
         * @param repositoryBuilder a {@link Function} that builds {@link SagaRepository}
         * @return this {@link SagaConfigurer} instance, for fluent interfacing
         */
        public SagaConfigurer<T> repositoryBuilder(
                Function<Configuration, SagaRepository<T>> repositoryBuilder) {
            assertNonNull(repositoryBuilder, "SagaRepository builder is not allowed to be null");
            this.repositoryBuilder = repositoryBuilder;
            return this;
        }

        /**
         * Configures a {@link SagaStore} for this Saga.
         *
         * @param storeBuilder a {@link Function} that builds {@link SagaStore}
         * @return this {@link SagaConfigurer} instance, for fluent interfacing
         */
        public SagaConfigurer<T> storeBuilder(
                Function<Configuration, SagaStore<? super T>> storeBuilder) {
            assertNonNull(storeBuilder, "SagaStore builder is not allowed to be null");
            this.storeBuilder = storeBuilder;
            return this;
        }

        /**
         * Builds Saga Configuration with provided configuration components.
         *
         * @return a Saga Configuration instance
         */
        public SagaConfiguration<T> configure() {
            return new SagaConfiguration<>(this);
        }

        /**
         * Validates this Configurer. The {@code type} is the only required field.
         */
        protected void validate() {
            assertNonNull(type, "Saga type is not allowed to be null");
        }
    }
}<|MERGE_RESOLUTION|>--- conflicted
+++ resolved
@@ -172,48 +172,7 @@
                         .build();
             };
         }
-<<<<<<< HEAD
-    }
-
-    private EventProcessor buildTrackingEventProcessor(String name, Configuration config,
-                                                       EventHandlerInvoker eventHandlerInvoker) {
-        TrackingEventProcessor trackingEventProcessor =
-                TrackingEventProcessor.builder()
-                                      .name(name)
-                                      .eventHandlerInvoker(eventHandlerInvoker)
-                                      .rollbackConfiguration(rollbackConfiguration.get())
-                                      .errorHandler(errorHandler.get())
-                                      .messageMonitor(messageMonitor.get())
-                                      .messageSource(streamableMessageSourceBuilder.apply(config))
-                                      .tokenStore(tokenStore.get())
-                                      .transactionManager(transactionManager.get())
-                                      .trackingEventProcessorConfiguration(trackingEventProcessorConfiguration.get())
-                                      .build();
-        trackingEventProcessor.registerHandlerInterceptor(
-                new CorrelationDataInterceptor<>(config.correlationDataProviders())
-        );
-        return trackingEventProcessor;
-    }
-
-    private EventProcessor buildSubscribingEventProcessor(String name, Configuration config,
-                                                          EventHandlerInvoker eventHandlerInvoker) {
-        SubscribingEventProcessor subscribingEventProcessor =
-                SubscribingEventProcessor.builder()
-                                         .name(name)
-                                         .eventHandlerInvoker(eventHandlerInvoker)
-                                         .rollbackConfiguration(rollbackConfiguration.get())
-                                         .errorHandler(errorHandler.get())
-                                         .messageMonitor(messageMonitor.get())
-                                         .messageSource(subscribableMessageSourceBuilder.apply(config))
-                                         .processingStrategy(processingStrategy.apply(config))
-                                         .build();
-        subscribingEventProcessor.registerHandlerInterceptor(
-                new CorrelationDataInterceptor<>(config.correlationDataProviders())
-        );
-        return subscribingEventProcessor;
-=======
         manager = new Component<>(configuration, managerName, managerBuilder);
->>>>>>> 2611fa2d
     }
 
     /**
